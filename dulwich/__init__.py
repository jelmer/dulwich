--- conflicted
+++ resolved
@@ -21,8 +21,4 @@
 
 """Python implementation of the Git file formats and protocols."""
 
-<<<<<<< HEAD
-__version__ = (0, 9, 1)
-=======
-__version__ = (0, 9, 4)
->>>>>>> a410821b
+__version__ = (0, 9, 4)