0.23.2	UNRELEASED

 * Print deprecations on usage, not import.
   (Alyssa Coghlan, #1650)

 * Add support for ``core.protectHFS`` configuration setting to protect
   against paths that could be misinterpreted on HFS+ filesystems.
   (Jelmer Vernooĳ, #246)

 * Only write Git index extensions when they contain meaningful data.
   Previously, dulwich would write empty extensions to the index file,
   causing unnecessary bloat.
   (Andrew Shadura, Jelmer Vernooĳ, #1643)

 * Document that ``porcelain.push`` returns per-ref status information
   in the ``SendPackResult`` object. Added test coverage to verify this
   functionality works as expected.
   (Jelmer Vernooĳ, #780)

 * Add porcelain submodule commands: ``submodule_update``, ``submodule_add`` 
   CLI command, and ``submodule_update`` CLI command. Add ``--recurse-submodules``
   option to ``clone`` command. (#506, Jelmer Vernooĳ)

 * Support popping stashes. (Jelmer Vernooĳ)

 * Add support for parsing Git attributes from .gitattributes files.
   This enables proper handling of text/binary detection, line ending
   normalization, and filter specifications for files.
   (Jelmer Vernooĳ, #1211)

 * Add git bisect functionality including core bisect logic, porcelain
   commands (bisect_start, bisect_bad, bisect_good, bisect_skip,
   bisect_reset, bisect_log, bisect_replay), and CLI support.
   (Jelmer Vernooĳ, #1631)

 * Fix ``porcelain.describe()`` to dynamically determine hash length
   based on uniqueness, matching git describe behavior more closely.
   Previously used a hardcoded 7-character hash length.
   (Jelmer Vernooĳ, #824)

<<<<<<< HEAD
 * Add test for ``porcelain.add()`` to verify files can be added when
   the current working directory is within a gitignored directory.
   (Jelmer Vernooĳ, #550)
=======
 * ParamikoSSHVendor now reads SSH configuration from ~/.ssh/config.
   Host settings including hostname, user, port, and identity file are
   now respected when establishing SSH connections.
   (Jelmer Vernooĳ, #443)
>>>>>>> a96ba1d2

0.23.1	2025-06-30

 * Support ``untracked_files="normal"`` argument to ``porcelain.status``,
   and make this the default.
   (Jelmer Vernooĳ, #835)

 * Fix ``parse_commit`` to properly dereference annotated tags when
   checking out tags. Previously, checking out an annotated tag would
   fail with a KeyError.
   (Jelmer Vernooĳ, #1638)

 * Handle different file type transitions properly in ``update_working_tree``
   (Jelmer Vernooĳ, #1638)

 * Fix KeyError when pulling from a shallow clone. Handle missing commits
   gracefully in graph traversal operations for shallow repositories.
   (Jelmer Vernooĳ, #813)

 * Return symrefs from ls_refs. (Jelmer Vernooĳ, #863)

 * Support short commit hashes in ``porcelain.reset()``.
   (Jelmer Vernooĳ, #1154)

 * Support dumb repository access.
   (Jelmer Vernooĳ, #1097)

 * Fix TypeError when cloning repositories with bytes paths on Windows.
   (Jelmer Vernooĳ, #973)

 * Support ``depth`` for local clones.
   (Jelmer Vernooĳ)

 * Add basic support for managing Notes. (Jelmer Vernooĳ)

 * Add basic ``cherry-pick`` subcommand.  (#1599, Jelmer Vernooĳ)

 * Add ``revert`` command to ``dulwich.porcelain`` and CLI.
   (#1599, Jelmer Vernooĳ)

 * Add annotate support as well as ``annotate`` and ``blame``
   commands.  (#245, Jelmer Vernooĳ)

 * Fix ``apply_delta`` to raise ``ApplyDeltaError`` instead of ``AssertionError``
   when the source buffer size doesn't match the delta header. This issue only
   affected the pure Python implementation when the Rust extension was not
   available. The Rust implementation already raised the correct exception.
   (#1606, Jelmer Vernooĳ)

 * Fix ``porcelain.reset --hard`` to properly delete files that don't exist in
   the target tree. Previously, when resetting to a remote branch, files deleted
   in the remote were not removed locally due to incorrect path normalization
   on Windows. (#840, Jelmer Vernooĳ)

 * Add support for includes in configuration files.
   (#1216, Jelmer Vernooĳ)

 * Support timeouts for HTTP client operations.  (Jelmer Vernooĳ)

 * Add support for ``reset --mixed`` and ``reset --soft`` modes in
   ``porcelain.reset()`` and the CLI. Mixed reset updates HEAD and index
   but leaves working tree unchanged. Soft reset only updates HEAD.
   (Jelmer Vernooĳ)

 * Apply line-ending normalization in ``build_index_from_tree`` to respect
   ``core.autocrlf`` configuration during checkout operations.
   (Jelmer Vernooĳ, #663)

 * Add ``prune`` method to object stores for cleaning up orphaned temporary
   pack files. This is now called by ``garbage_collect()`` to match Git's
   behavior. Also added ``prune`` command to ``dulwich.porcelain``.
   (Jelmer Vernooĳ, #558)

 * Fix ``porcelain.remove()`` to work correctly when called from a directory
   other than the repository root. Relative paths are now interpreted as
   relative to the repository root rather than the current working directory.
   (Jelmer Vernooĳ, #821)

 * Add support for auto garbage collection, and invoke from
   some porcelain commands. (Jelmer Vernooĳ, #1600)

 * Add ``filter-branch`` support to ``dulwich.porcelain`` and
   ``dulwich.filter_branch`` module for rewriting commit history.
   Supports filtering author, committer, and message fields.
   (#745, Jelmer Vernooĳ)

 * Add ``mv`` porcelain command. (Jelmer Vernooĳ, #1633)

0.23.0	2025-06-21

 * Add basic ``rebase`` subcommand. (Jelmer Vernooĳ)

 * Add ``gc`` command to ``dulwich.porcelain.`` (Jelmer Vernooĳ, #92)

 * Add ``unpack-objects`` plumbing command to unpack objects from pack files
   into loose objects in the repository. This command extracts all objects
   from a pack file and writes them to the object store as individual files.
   Available in both ``dulwich.porcelain.unpack_objects()`` and as a CLI
   command ``dulwich unpack-objects``. (Jelmer Vernooĳ)

 * Add ``merge-tree`` plumbing command to ``dulwich.porcelain`` and CLI.
   This command performs three-way tree merges without touching the working
   directory or creating commits, similar to ``git merge-tree``. It outputs
   the merged tree SHA and lists any conflicted paths. (Jelmer Vernooĳ)

 * Add ``porcelain.count_objects()`` function to count unpacked objects and
   their disk usage. Returns a tuple of (count, size) for simple usage or
   a ``CountObjectsResult`` dataclass with detailed statistics when
   ``verbose=True``. (Jelmer Vernooĳ)

 * Add support for pack index format version 3. This format supports variable
   hash sizes to enable future SHA-256 support. The implementation includes
   reading and writing v3 indexes with proper hash algorithm identification
   (1 for SHA-1, 2 for SHA-256). Note that SHA-256 support itself is not yet
   implemented and will raise NotImplementedError. (Jelmer Vernooĳ)

 * Fix ``LocalGitClient`` assertion error when fetching externally cloned repositories
   into ``MemoryRepo``. Previously, the client would fail with an AssertionError
   when trying to process pack data from repositories that were cloned externally.
   (Jelmer Vernooĳ, #1179)

 * Add support for ``os.PathLike`` objects throughout the API. Functions that
   accept file paths now support ``pathlib.Path`` objects in addition to
   strings and bytes. This includes repository operations, configuration file
   handling, ignore file processing, and all major entry points.
   (Jelmer Vernooĳ, #1074)

 * Add support for ``format`` argument to ``Repo.init()`` and ``Repo.init_bare()``
   to specify repository format version (0 or 1). This allows creating repositories
   with different format versions by setting the ``core.repositoryformatversion``
   configuration value. (Jelmer Vernooĳ)

 * Fix Rust implementation of ``sorted_tree_items()`` to correctly handle submodules.
   Previously, submodules (mode 0o160000) were incorrectly treated as directories
   in the sorting order, causing different results compared to the Python
   implementation. (Jelmer Vernooĳ, #1325)

 * Fix ``porcelain.add()`` to stage both untracked and modified files when no
   paths are specified. Previously, only untracked files were staged, inconsistent
   with Git's behavior. Now behaves like ``git add -A`` when called without paths.
   (Jelmer Vernooĳ, #746)

 * Fix ``porcelain.add()`` symlink handling to allow adding symlinks that point
   outside the repository. Previously, the function would fail when trying to
   add a symlink pointing outside the repo due to aggressive path resolution.
   Now only resolves the parent directory for symlinks, matching Git's behavior.
   (Jelmer Vernooĳ, #789)

 * Fix ``porcelain.add()`` when adding repository root path or directories.
   Previously, adding the repository path itself would incorrectly stage
   ``b'./'`` instead of the actual untracked files, leading to
   repository corruption.  (Jelmer Vernooĳ, #1178, #655)

 * Improve ``porcelain.add()`` documentation to correctly describe default
   behavior. (Jelmer Vernooĳ, #895)

 * Fix gitignore pattern matching for directory negation patterns. Patterns like
   ``!data/*/`` now correctly unignore direct subdirectories while still ignoring
   files in the parent directory, matching Git's behavior. The ``is_ignored()`` method
   now documents that directory paths should end with ``/`` for consistent behavior.
   (Jelmer Vernooĳ, #1203)

 * Support quote_path flag for ignore checking. (Jelmer Vernooĳ)

 * Clarify documentation for ``IgnoreFilter`` and ``IgnoreFilterManager`` to
   explicitly state that directory paths should include trailing slashes when
   checking if they are ignored. This matches Git's behavior and ensures
   consistent results. (Jelmer Vernooĳ, #972)

 * Add support for Git's ``feature.manyFiles`` configuration and index version 4.
   This enables faster Git operations in large repositories through path prefix
   compression (30-50% smaller index files) and optional hash skipping for faster
   writes. Supports ``feature.manyFiles``, ``index.version``, and ``index.skipHash``
   configuration options.
   (Jelmer Vernooĳ, #1061, #1462)

 * In dulwich.porcelain docstring, list functions by their Python identifiers.
   (Marnanel Thurman)

 * cli: add basic branch management commands (James Addison, #1514)

 * Fix wheels workflow. (Jelmer Vernooĳ)

 * ``Config.set`` replaces values by default, ``Config.add``
   appends them. (Jelmer Vernooĳ, #1545)

 * Support ``core.sshCommand`` setting.
   (Jelmer Vernooĳ, #1548)

 * Bump PyO3 to 0.25. (Jelmer Vernooĳ)

 * In ``SubprocessClient`` time out after 60 seconds
   when the subprocess hasn't terminated when closing
   the channel. (Jelmer Vernooĳ)

 * Add type hint for ``dulwich.client.get_ssh_vendor``.
   (Jelmer Vernooĳ, #1471)

 * Add basic merge command. (Jelmer Vernooĳ)

 * Update working tree in pull. (Jelmer Vernooĳ, #452)

 * Support switching branch in a way that updates
   working tree. (Jelmer Vernooĳ, #576)

 * Fix typing for ``dulwich.client`` methods that take repositories.
   (Jelmer Vernooĳ, #1521)

 * Fix handling of casing of subsection names in config.
   (Jelmer Vernooĳ, #1183)

 * Update working tree in pull. (Jelmer Vernooĳ, #452)

 * Use ``dissolve`` to manage deprecations. (Jelmer Vernooĳ)

 * Handle trailing backslashes in config files appropriately.
   (Jelmer Vernooĳ, #1088)

 * Add basic support for reading git commit graphs.
   (Jelmer Vernooĳ, #1191)

 * Port remaining ``dulwich.cli`` commands from getopt to argparse.
   (Jelmer Vernooĳ)

 * Add basic support for reftables.
   (Jelmer Vernooĳ, #1366)

0.22.8	2025-03-02

 * Allow passing in plain strings to ``dulwich.porcelain.tag_create``
   (Jelmer Vernooĳ, #1499)

 * Bump PyO3 to 0.23.5. (Jelmer Vernooĳ)

 * Add sparse checkout cone mode support (Louis Maddox, #1497)

 * Add skip-worktree support. (Louis Maddox)

 * Add "index.skipHash" option support. (Jan Rűegg)

 * Repo docstring improvements. (Marnanel Thurman)

0.22.7	2024-12-19

 * Fix serializing of commits with empty commit messages.
   (Castedo Ellerman, #1429)

0.22.6	2024-11-16

 * ``ObjectStore.iter_prefix``: fix handling of missing
   loose object directories. (Jelmer Vernooĳ)

 * Reject invalid refcontainer values (not 40 characters or symref).
   (Arun Babu Neelicattu)

 * Add type hints to various functions. (Castedo Ellerman)

0.22.5	2024-11-07

 * Drop support for Python 3.8. (Jelmer Vernooĳ)

 * Fix refspec handling in porcelain.pull. (Jelmer Vernooĳ)

 * Drop broken refspec support in porcelain.clone.
   (Jelmer Vernooĳ)

 * Provide ``ref_prefix`` functionality client-side
   if the server does not support it. (Jelmer Vernooĳ)

 * Consistently honor ``ref_prefix`` and ``protocol_version``
   arguments in client. (Jelmer Vernooĳ)

 * Strip pkt-line when negotiating protocol v2. Fixes
   compatibility with gerrit. (Rémy Pecqueur, #1423)

 * Don't pull in ``setuptools_rust`` when building pure
   package. (Eli Schwartz)

 * Return peeled refs from ``GitClient.get_refs`` if protocol-v2
   is used. (Stefan Sperling, #1410)

 * Drop outdated performance file. (Jelmer Vernooĳ, #1411)


0.22.4	2024-11-01

 * Fix handling of symrefs with protocol v2.
   (Jelmer Vernooĳ, #1389)

 * Add ``ObjectStore.iter_prefix``.  (Jelmer Vernooĳ)

 * Revert back to version 3 of ``Cargo.lock``, to allow
   building with older Cargo versions.
   (Jelmer Vernooĳ)

 * Use a default ref-prefix when fetching with git protocol v2
   (Stefan Sperling, #1389)

 * Add `ObjectStore.iter_prefix`. (Jelmer Vernooĳ)

0.22.3	2024-10-15

 * Improve wheel building in CI, so we can upload wheels for the next release.
   (Jelmer Vernooĳ)

0.22.2	2024-10-09

 * Ship ``Cargo.lock``. (Jelmer Vernooĳ, #1287)

 * Ship ``tests/`` and ``testdata/`` in sdist. (Jelmer Vernooĳ, #1292)

 * Add initial integration with OSS-Fuzz for continuous fuzz testing and first fuzzing test (David Lakin, #1302)

 * Drop Python 3.7 support. (Jelmer Vernooĳ)

 * Improve fuzzing coverage (David Lakin)

 * Support Python 3.13. (Edgar Ramírez-Mondragón, #1352)

 * Initial support for smart protocol v2. (Stefan Sperling)

0.22.1	2024-04-23

 * Handle alternate case for worktreeconfig setting (Will Shanks, #1285)

 * Ship rust files. (Jelmer Vernooĳ, #1287)

0.22.0	2024-04-22

 * Stop installing docs/ as part of package code. (Jelmer Vernooĳ, #1248)

 * Move tests to root. (Jelmer Vernooĳ, #1024)

 * Convert the optional C implementations to Rust.
   (Jelmer Vernooĳ)

0.21.7	2023-12-05
 * Fix NameError when encountering errors during HTTP operation.
   (Jelmer Vernooĳ, #1208)

 * Raise exception when default identity can't be found.
   (Jelmer Vernooĳ)

 * Add a dedicated exception class for unresolved
   deltas. (Jelmer Vernooĳ, #1221)

 * Support credentials in proxy URL. (Jelmer Vernooĳ, #1227)

 * Add ``dulwich.porcelain.for_each_ref``. (Daniele Trifirò)

0.21.6	2023-09-02

 * Convert _objects.c to rust.
   (Jelmer Vernooĳ)

 * index: Handle different stages of conflicted paths.
   (Kevin Hendricks, Jelmer Vernooĳ)

 * Improve LCA finding performance. (Kevin Hendricks)

 * client: Handle Content-Type with encoding set.
   (Antoine Lambert)

 * Only import _hashlib for type checking.
   (David Hotham)

 * Update docs regarding building dulwich without c bindings (#103)
   (Adam Plaice)

 * objects: Define a stricter return type for _parse_message
   (Vincent Lorentz)

 * Raise GitProtocolError when encountering HTTP Errors in
   HTTPGitClient. (Jelmer Vernooĳ, #1199)

0.21.5	2023-05-04

 * Be more tolerant to non-3-length tuple versions.
   (Jelmer Vernooĳ)

0.21.4.1	2023-05-04

 * Support ``core.symlinks=false``. (Jelmer Vernooĳ, #1169)

 * Deprecate ``dulwich.objects.parse_commit``.

 * Fix fetching into MemoryRepo. (Jelmer Vernooĳ, #1157)

 * Support ``init.defaultBranch`` config.
   (Jelmer Vernooĳ)

 * Fix ``ObjectStore.iterobjects_subset()`` when
   hex shas are passed for objects that live in packs.
   (Jelmer Vernooĳ, #1166)

 * client: Handle absolute path as redirect location in HTTP client.
   (Antoine Lambert)

0.21.3	2023-02-17

 * Add support for ``worktreeconfig`` extension.
   (Jelmer Vernooĳ)

 * Deprecate ``Commit.extra``; the Git project specifically
   discourages adding custom lines, and the contents of
   ``Commit.extra`` are unpredictable as contents
   may be different between different versions of Dulwich
   with support for different headers.

   ``Commit._extra`` still exists.
   (Jelmer Vernooĳ)

0.21.2	2023-01-18

 * Fix early file close bug in ``dulwich.pack.extend_pack``.
   (Jelmer Vernooĳ)

0.21.1	2023-01-17

 * Factor out ``dulwich.pack.extend_pack``.
   (Jelmer Vernooĳ)

0.21.0	2023-01-16

 * Pack internals have been significantly refactored, including
   significant low-level API changes.

   As a consequence of this, Dulwich now reuses pack deltas
   when communicating with remote servers, which brings a
   big boost to network performance.
   (Jelmer Vernooĳ)

 * Add 'pack-refs' command.
   (Dan Villiom Podlaski Christiansen)

 * Handle more errors when trying to read a ref
   (Dan Villiom Podlaski Christiansen)

 * Allow for reuse of existing deltas while creating pack files
   (Stefan Sperling)

 * cli: fix argument parsing for pack-objects --stdout
   (Stefan Sperling)

 * cli: open pack-objects output files in binary mode to avoid write() error
   (Stefan Sperling)

 * Bump minimum python version to 3.7. (Jelmer Vernooĳ)

 * honor no_proxy environment variable (#1098, afaul)

 * In HTTP Git Client, allow missing Content-Type.
   (Jelmer Vernooĳ)

 * Fix --pure builds (Jelmer Vernooĳ, #1093)

 * Allow passing abbrev to describe (#1084, Seppo Yli-Olli)

0.20.50	2022-10-30

 * Add --deltify option to ``dulwich pack-objects`` which enables
   deltification, and add initial support for reusing suitable
   deltas found in an existing pack file.
   (Stefan Sperling)

 * Fix Repo.reset_index.
   Previously, it instead took the union with the given tree.
   (Christian Sattler, #1072)

 * Add -b argument to ``dulwich clone``.
   (Jelmer Vernooĳ)

 * On Windows, provide a hint about developer mode
   when creating symlinks fails due to a permission
   error. (Jelmer Vernooĳ, #1005)

 * Add new ``ObjectID`` type in ``dulwich.objects``,
   currently just an alias for ``bytes``.
   (Jelmer Vernooĳ)

 * Support repository format version 1.
   (Jelmer Vernooĳ, #1056)

 * Support \r\n line endings with continuations when parsing
   configuration files.  (Jelmer Vernooĳ)

 * Fix handling of SymrefLoop in RefsContainer.__setitem__.
   (Dominic Davis-Foster, Jelmer Vernooĳ)

0.20.46	2022-09-06

 * Apply insteadOf to rsync-style location strings
   (previously it was just applied to URLs).
   (Jelmer Vernooĳ, python-poetry/poetry#6329)

 * Drop use of certifi, instead relying on urllib3's default
   code to find system CAs. (Jelmer Vernooĳ, #1025)

 * Implement timezone parsing in porcelain.
   (springheeledjack0, #1026)

 * Drop support for running without setuptools.
   (Jelmer Vernooĳ)

 * Ensure configuration is loaded when
   running "dulwich clone".
   (Jelmer Vernooĳ)

 * Build 32 bit wheels for Windows.
   (Benjamin Parzella)

 * tests: Ignore errors when deleting GNUPG 
   home directory. Fixes spurious errors racing
   gnupg-agent. Thanks, Matěj Cepl. Fixes #1000

 * config: Support closing brackets in quotes in section
   names. (Jelmer Vernooĳ, #10124)

 * Various and formatting fixes. (Kian-Meng Ang)

 * Document basic authentication in dulwich.porcelain.clone.
   (TuringTux)

 * Flush before calling fsync, ensuring buffers
   are filled. (wernha)

 * Support GPG commit signing. (springheeledjack0)

 * Add python 3.11 support. (Saugat Pachhai)

 * Allow missing GPG during tests. (Jakub Kulík)

 * status: return posix-style untracked paths instead of nt-style paths on
   win32 (Daniele Trifirò)

 * Honour PATH environment when running C Git for testing.
   (Stefan Sperling)

 * Split out exception for symbolic reference loops.
   (Jelmer Vernooĳ)

 * Move various long-deprecated methods.
   (Jelmer Vernooĳ)


0.20.45	2022-07-15

 * Add basic ``dulwich.porcelain.submodule_list`` and ``dulwich.porcelain.submodule_add``
  (Jelmer Vernooĳ)

0.20.44	2022-06-30

 * Fix reading of chunks in server. (Jelmer Vernooĳ, #977)

 * Support applying of URL rewriting using ``insteadOf`` / ``pushInsteadOf``.
   (Jelmer Vernooĳ, #706)

0.20.43	2022-06-07

 * Lazily import url2pathname.
   (Jelmer Vernooĳ)

 * Drop caching of full HTTP response. Attempt #2.
   (jelmer Vernooĳ, Antoine Lambert, #966)

0.20.42	2022-05-24

 * Drop ``RefsContainer.watch`` that was always flaky.
   (Jelmer Vernooĳ, #886)

0.20.41	2022-05-24

 * Fix wheel uploading, properly. (Ruslan Kuprieiev)

0.20.40	2022-05-19

 * Fix wheel uploading. (Daniele Trifirò, Jelmer Vernooĳ)

0.20.39	2022-05-19

0.20.38	2022-05-17

 * Disable paramiko tests if paramiko is not available. (Michał Górny)

 * Set flag to re-enable paramiko server side on gentoo for running paramiko
   tests. (Michał Górny)

 * Increase tolerance when comparing time stamps; fixes some
   spurious test failures on slow CI systems. (Jelmer Vernooĳ)

 * Revert removal of caching of full HTTP response. This breaks
   access to some HTTP servers.
   (Jelmer Vernooĳ)

0.20.37	2022-05-16

 * Avoid making an extra copy when fetching pack files.
   (Jelmer Vernooĳ)

 * Add ``porcelain.remote_remove``.
   (Jelmer Vernooĳ, #923)

0.20.36	2022-05-15

 * Add ``walk_untracked`` argument to ``porcelain.status``.
   (Daniele Trifirò)

 * Add tests for paramiko SSH Vendor.
   (Filipp Frizzy)

0.20.35	2022-03-20

 * Document the ``path`` attribute for ``Repo``.
   (Jelmer Vernooĳ, #854)

0.20.34	2022-03-14

 * Add support for multivars in configuration.
   (Jelmer Vernooĳ, #718)

0.20.33	2022-03-05

 * Fix handling of escaped characters in ignore patterns.
   (Jelmer Vernooĳ, #930)

 * Add ``dulwich.contrib.requests_vendor``. (epopcon)

 * Ensure git config is available in a linked working tree.
   (Jesse Cureton, #926)

0.20.32	2022-01-24

 * Properly close result repository during test.
   (Jelmer Vernooĳ, #928)

0.20.31	2022-01-21

 * Add GitClient.clone(). (Jelmer Vernooĳ, #920)

0.20.30	2022-01-08

0.20.29	2022-01-08

 * Support staging submodules.
   (Jelmer Vernooĳ)

 * Drop deprecated Index.iterblobs and iter_fresh_blobs.
   (Jelmer Vernooĳ)

 * Unify clone behaviour of ``Repo.clone`` and
   ``porcelain.clone``, and add branch parameter for
   clone. (Peter Rowlands, #851)

0.20.28	2022-01-05

 * Fix hook test on Mac OSX / Linux when dulwich is
   not installed system-wide. (Jelmer Vernooĳ, #919)

 * Cope with gecos being unset.
   (Jelmer Vernooĳ, #917)

0.20.27	2022-01-04

 * Allow adding files to repository in pre-commit hook.
   (Jelmer Vernooĳ, #916)

 * Raise SubmoduleEncountered in ``tree_lookup_path``.
   (Jelmer Vernooĳ)

0.20.26	2021-10-29

 * Support os.PathLike arguments to Repo.stage().
   (Jan Wiśniewski, #907)

 * Drop support for Python 3.5.  (Jelmer Vernooĳ)

 * Add ``dulwich.porcelain._reset_file``.
   (Ded_Secer)

 * Add ``Repo.unstage``. (Ded_Secer)

0.20.25	2021-08-23

 * Fix ``dulwich`` script when installed via setup.py.
   (Dan Villiom Podlaski Christiansen)

 * Make default file mask consistent
   with Git. (Dan Villiom Podlaski Christiansen, #884)

0.20.24	2021-07-18

 * config: disregard UTF-8 BOM when reading file.
   (Dan Villiom Podlaski Christiansen)

 * Skip lines with spaces only in .gitignore. (Andrey Torsunov, #878)

 * Add a separate HTTPProxyUnauthorized exception for 407 errors.
   (Jelmer Vernooĳ, #822)

 * Split out a AbstractHTTPGitClient class.
   (Jelmer Vernooĳ)

0.20.23	2021-05-24

 * Fix installation of GPG during package publishing.
   (Ruslan Kuprieiev)

0.20.22	2021-05-24

 * Prevent removal of refs directory when the last ref is
   deleted. (Jelmer Vernooĳ)

 * Fix filename: MERGE_HEADS => MERGE_HEAD.
   (Jelmer Vernooĳ, #861)

 * For ignored directories, porcelain.add and porcelain.status now only return
   the path to directory itself in the list of ignored paths. Previously, paths
   for all files within the directory would also be included in the list.
   (Peter Rowlands, #853)

 * Provide depth argument to ``determine_wants``.
   (Peter Rowlands)

 * Various tag signature handling improvements.
   (Daniel Murphy)

 * Add separate Tag.verify().  (Peter Rowlands)

 * Add support for version 3 index files. (Jelmer Vernooĳ)

 * Fix autocrlf=input handling. (Peter Rowlands, Boris Feld)

 * Attempt to find C Git global config on Windows.
   (Peter Rowlands)

 API CHANGES

 * The APIs for writing and reading individual index entries have changed
   to handle lists of (name, entry) tuples rather than tuples.

0.20.21	2021-03-20

 * Add basic support for a GcsObjectStore that stores
   pack files in gcs. (Jelmer Vernooĳ)

 * In porcelain.push, default to local active branch.
   (Jelmer Vernooĳ, #846)

 * Support fetching symrefs.
   (Jelmer Vernooĳ, #485, #847)

 * Add aarch64 wheel building.
   (odidev, Jelmer Vernooij)

0.20.20	2021-03-03

 * Implement ``Stash.drop``. (Peter Rowlands)

 * Support untracked symlinks to paths outside the
   repository. (Peter Rowlands, #842)

0.20.19	2021-02-11

 * Fix handling of negative matches in nested gitignores.
   (Corentin Hembise, #836)

0.20.18	2021-02-04

 * Fix formatting in setup.py. (Jelmer Vernooĳ)

 * Add release configuration. (Jelmer Vernooĳ)

0.20.17	2021-02-04

 * credentials: ignore end-of-line character. (Georges Racinet)

 * Fix failure in get_untracked_paths when the repository contains symlinks.
   (#830, #793, mattseddon)

 * docs: Clarify that Git objects are created on `git add`.
   (Utku Gultopu)

0.20.16	2021-01-16

 * Add flag to only attempt to fetch ignored untracked files when specifically requested.
   (Matt Seddon)

0.20.15	2020-12-23

 * Add some functions for parsing and writing bundles.
   (Jelmer Vernooĳ)

 * Add ``no_verify`` flag to ``porcelain.commit`` and ``Repo.do_commit``.
   (Peter Rowlands)

 * Remove dependency on external mock module.
   (Matěj Cepl, #820)

0.20.14	2020-11-26

 * Fix some stash functions on Python 3. (Peter Rowlands)

 * Fix handling of relative paths in alternates files on Python 3.
   (Georges Racinet)

0.20.13	2020-11-22

 * Add py.typed to allow type checking. (David Caro)

 * Add tests demonstrating a bug in the walker code.
   (Doug Hellman)

0.20.11	2020-10-30

 * Fix wheels build on Linux. (Ruslan Kuprieiev)

 * Enable wheels build for Python 3.9 on Linux. (Jelmer Vernooĳ)

0.20.8	2020-10-29

 * Build wheels on Mac OS X / Windows for Python 3.9.
   (Jelmer Vernooij)

0.20.7	2020-10-29

 * Check core.repositoryformatversion. (Jelmer Vernooĳ, #803)

 * Fix ACK/NACK handling in archive command handling in dulwich.client.
   (DzmitrySudnik, #805)

0.20.6	2020-08-29

 * Add a ``RefsContainer.watch`` interface.
   (Jelmer Vernooĳ, #751)

 * Fix pushing of new branches from porcelain.push.
   (Jelmer Vernooĳ, #788)

 * Honor shallows when pushing from a shallow clone.
   (Jelmer Vernooĳ, #794)

 * Fix porcelain.path_to_tree_path for Python 3.5.
   (Boris Feld, #777)

 * Add support for honor proxy environment variables for HTTP.
   (Aurélien Campéas, #797)

0.20.5	2020-06-22

 * Print a clearer exception when setup.py is executed on Python < 3.5.
   (Jelmer Vernooĳ, #783)

 * Send an empty pack to clients if they requested objects, even if they
   already have those objects. Thanks to Martijn Pieters for
   the detailed bug report. (Jelmer Vernooĳ, #781)

 * porcelain.pull: Don't ask for objects that we already have.
   (Jelmer Vernooĳ, #782)

 * Add LCA implementation. (Kevin Hendricks)

 * Add functionality for finding the merge base. (Kevin Hendricks)

 * Check for diverged branches during push.
   (Jelmer Vernooĳ, #494)

 * Check for fast-forward during pull. (Jelmer Vernooĳ, #666)

 * Return a SendPackResult object from
   GitClient.send_pack(). (Jelmer Vernooĳ)

 * ``GitClient.send_pack`` now sets the ``ref_status`` attribute
   on its return value to a dictionary mapping ref names
   to error messages. Previously, it raised UpdateRefsError
   if any of the refs failed to update.
   (Jelmer Vernooĳ, #780)

 * Add a ``porcelain.Error`` object that most errors in porcelain
   derive from. (Jelmer Vernooĳ)

 * Fix argument parsing in dulwich command-line app.
   (Jelmer Vernooĳ, #784)

0.20.3	2020-06-14

 * Add support for remembering remote refs after push/pull.
   (Jelmer Vernooĳ, #752)

 * Support passing tree and output encoding to
   dulwich.patch.unified_diff. (Jelmer Vernooĳ, #763)

 * Fix pushing of new refs over HTTP(S) when there are
   no new objects to be sent.
   (Jelmer Vernooĳ, #739)

 * Raise new error HTTPUnauthorized when the server sends
   back a 401. The client can then retry with credentials.
   (Jelmer Vernooĳ, #691)

 * Move the guts of bin/dulwich to dulwich.cli, so it is easier to
   test or import. (Jelmer Vernooĳ)

 * Install dulwich script from entry_points when setuptools is available,
   making it slightly easier to use on Windows. (Jelmer Vernooĳ, #540)

 * Set python_requires>=3.5 in setup.py. (Manuel Jacob)

0.20.2	2020-06-01

 * Brown bag release to fix uploads of Windows wheels.

0.20.1	2020-06-01

 * Publish binary wheels for: Windows, Linux, Mac OS X.
   (Jelmer Vernooĳ, #711, #710, #629)

0.20.0	2020-06-01

 * Drop support for Python 2. (Jelmer Vernooĳ)

 * Only return files from the loose store that look like git objects.
   (Nicolas Dandrimont)

 * Ignore agent= capability if sent by client.
   (Jelmer Vernooĳ)

 * Don't break when encountering block devices.
   (Jelmer Vernooĳ)

 * Decode URL paths in HttpGitClient using utf-8 rather than file system
   encoding. (Manuel Jacob)

 * Fix pushing from a shallow clone.
   (Brecht Machiels, #705)

0.19.16	2020-04-17

 * Don't send "deepen None" to server if graph walker
   supports shallow. (Jelmer Vernooĳ, #747)

 * Support tweaking the compression level for
   loose objects through the "core.looseCompression" and
   "core.compression" settings. (Jelmer Vernooĳ)

 * Support tweaking the compression level for
   pack objects through the "core.packCompression" and
   "core.compression" settings. (Jelmer Vernooĳ)

 * Add a "dulwich.contrib.diffstat" module.
   (Kevin Hendricks)

0.19.15	2020-01-26

 * Properly handle files that are just executable for the
   current user. (Jelmer Vernooĳ, #734)

 * Fix handling of stored encoding in
   ``dulwich.porcelain.get_object_by_path`` on Python 3.
   (Jelmer Vernooĳ)

 * Support the include_trees and rename_detector arguments
   at the same time when diffing trees.
   (Jelmer Vernooĳ)

0.19.14	2019-11-30

 * Strip superfluous <> around email. (monnerat)

 * Stop checking for ref validity client-side. Users can
   still call check_wants manually. (Jelmer Vernooĳ)

 * Switch over to Google-style docstrings.
   (Jelmer Vernooĳ)

 * Add a ``dulwich.porcelain.active_branch`` function.
   (Jelmer Vernooĳ)

 * Cleanup new directory if clone fails. (Jelmer Vernooĳ, #733)

 * Expand "~" in global exclude path. (Jelmer Vernooĳ)

0.19.13	2019-08-19

 BUG FIXES

 * Avoid ``PermissionError``, since it is Python3-specific.
   (Jelmer Vernooĳ)

 * Fix regression that added a dependency on C git for the
   test suite. (Jelmer Vernooĳ, #720)

 * Fix compatibility with Python 3.8 - mostly deprecation warnings.
   (Jelmer Vernooĳ)

0.19.12	2019-08-13

 BUG FIXES

 * Update directory detection for `get_unstaged_changes` for Python 3.
   (Boris Feld, #684)

 * Add a basic ``porcelain.clean``. (Lane Barlow, #398)

 * Fix output format of ``porcelain.diff`` to match that of
   C Git. (Boris Feld)

 * Return a 404 not found error when repository is not found.

 * Mark ``.git`` directories as hidden on Windows.
   (Martin Packman, #585)

 * Implement ``RefsContainer.__iter__``
   (Jelmer Vernooĳ, #717)

 * Don't trust modes if they can't be modified after a file has been created.
   (Jelmer Vernooĳ, #719)

0.19.11	2019-02-07

 IMPROVEMENTS

 * Use fullname from gecos field, if available.
   (Jelmer Vernooĳ)

 * Support ``GIT_AUTHOR_NAME`` / ``GIT_AUTHOR_EMAIL``.
   (Jelmer Vernooĳ)

 * Add support for short ids in parse_commit. (Jelmer Vernooĳ)

 * Add support for ``prune`` and ``prune_tags`` arguments
   to ``porcelain.fetch``. (Jelmer Vernooĳ, #681)

 BUG FIXES

  * Fix handling of race conditions when new packs appear.
    (Jelmer Vernooĳ)

0.19.10	2018-01-15

 IMPROVEMENTS

 * Add `dulwich.porcelain.write_tree`.
   (Jelmer Vernooĳ)

 * Support reading ``MERGE_HEADS`` in ``Repo.do_commit``.
   (Jelmer Vernooĳ)

 * Import from ``collections.abc`` rather than ``collections`` where
   applicable. Required for 3.8 compatibility.
   (Jelmer Vernooĳ)

 * Support plain strings as refspec arguments to
   ``dulwich.porcelain.push``. (Jelmer Vernooĳ)

 * Add support for creating signed tags.
   (Jelmer Vernooĳ, #542)

 BUG FIXES

 *  Handle invalid ref that pretends to be a sub-folder under a valid ref.
    (KS Chan)

0.19.9	2018-11-17

 BUG FIXES

 * Avoid fetching ghosts in ``Repo.fetch``.
   (Jelmer Vernooĳ)

 * Preserve port and username in parsed HTTP URLs.
   (Jelmer Vernooĳ)

 * Add basic server side implementation of ``git-upload-archive``.
   (Jelmer Vernooĳ)

0.19.8	2018-11-06

 * Fix encoding when reading README file in setup.py.
   (egor <egor@sourced.tech>, #668)

0.19.7	2018-11-05

 CHANGES

  * Drop support for Python 3 < 3.4. This is because
    pkg_resources (which get used by setuptools and mock)
    no longer supports 3.3 and earlier. (Jelmer Vernooĳ)

 IMPROVEMENTS

  * Support ``depth`` argument to ``GitClient.fetch_pack`` and support
    fetching and updating shallow metadata. (Jelmer Vernooĳ, #240)

 BUG FIXES

  * Don't write to stdout and stderr when they are not available
    (such as is the case for pythonw). (Sylvia van Os, #652)

  * Fix compatibility with newer versions of git, which expect CONTENT_LENGTH
    to be set to 0 for empty body requests. (Jelmer Vernooĳ, #657)

  * Raise an exception client-side when a caller tries to request
    SHAs that are not directly referenced the servers' refs.
    (Jelmer Vernooĳ)

  * Raise more informative errors when unable to connect to repository
    over SSH or subprocess. (Jelmer Vernooĳ)

  * Handle commit identity fields with multiple ">" characters.
    (Nicolas Dandrimont)

 IMPROVEMENTS

  * ``dulwich.porcelain.get_object_by_path`` method for easily
    accessing a path in another tree. (Jelmer Vernooĳ)

  * Support the ``i18n.commitEncoding`` setting in config.
    (Jelmer Vernooĳ)

0.19.6	2018-08-11

 BUG FIXES

  * Fix support for custom transport arguments in ``dulwich.porcelain.clone``.
    (Semyon Slepov)

  * Fix compatibility with Python 3.8 (Jelmer Vernooĳ, Daniel M. Capella)

  * Fix some corner cases in ``path_to_tree_path``. (Romain Keramitas)

  * Support paths as bytestrings in various places in ``dulwich.index``
    (Jelmer Vernooĳ)

  * Avoid setup.cfg for now, since it seems to break pypi metadata.
    (Jelmer Vernooĳ, #658)

0.19.5	2018-07-08

 IMPROVEMENTS

  * Add ``porcelain.describe``. (Sylvia van Os)

 BUG FIXES

  * Fix regression in ``dulwich.porcelain.clone`` that prevented cloning
    of remote repositories. (Jelmer Vernooĳ, #639)

  * Don't leave around empty parent directories for removed refs.
    (Damien Tournoud, #640)

0.19.4	2018-06-24

 IMPROVEMENTS

  * Add ``porcelain.ls_files``. (Jelmer Vernooĳ)

  * Add ``Index.items``. (Jelmer Vernooĳ)

 BUG FIXES

  * Avoid unicode characters (e.g. the digraph ĳ in my surname) in setup.cfg,
    since setuptools doesn't deal well with them. See
    https://github.com/pypa/setuptools/issues/1062. (Jelmer Vernooĳ, #637)

0.19.3	2018-06-17

 IMPROVEMENTS

  * Add really basic `dulwich.porcelain.fsck` implementation.
    (Jelmer Vernooĳ)

  * When the `DULWICH_PDB` environment variable is set, make
    SIGQUIT open pdb in the 'dulwich' command.

  * Add `checkout` argument to `Repo.clone`.
    (Jelmer Vernooĳ, #503)

  * Add `Repo.get_shallow` method. (Jelmer Vernooĳ)

  * Add basic `dulwich.stash` module. (Jelmer Vernooĳ)

  * Support a `prefix` argument to `dulwich.archive.tar_stream`.
    (Jelmer Vernooĳ)

 BUG FIXES

  * Fix handling of encoding for tags. (Jelmer Vernooĳ, #608)

  * Fix tutorial tests on Python 3. (Jelmer Vernooĳ, #573)

  * Fix remote refs created by `porcelain.fetch`. (Daniel Andersson, #623)

  * More robust pack creation on Windows. (Daniel Andersson)

  * Fix recursive option for `porcelain.ls_tree`. (Romain Keramitas)

 TESTS

  * Some improvements to paramiko tests. (Filipp Frizzy)

0.19.2	2018-04-07

 BUG FIXES

  * Fix deprecated Index.iterblobs method.
    (Jelmer Vernooĳ)

0.19.1	2018-04-05

 IMPROVEMENTS

  * Add 'dulwich.mailmap' file for reading mailmap files.
    (Jelmer Vernooĳ)

  * Dulwich no longer depends on urllib3[secure]. Instead,
    "dulwich[https]" can be used to pull in the necessary
    dependencies for HTTPS support. (Jelmer Vernooĳ, #616)

  * Support the `http.sslVerify` and `http.sslCAInfo`
    configuration options. (Jelmer Vernooĳ)

  * Factor out `dulwich.client.parse_rsync_url` function.
    (Jelmer Vernooĳ)

  * Fix repeat HTTP requests using the same smart HTTP client.
    (Jelmer Vernooĳ)

  * New 'client.PLinkSSHVendor' for creating connections using PuTTY's plink.exe.
    (Adam Bradley, Filipp Frizzy)

  * Only pass in `key_filename` and `password` to SSHVendor
    implementations if those parameters are set.
    (This helps with older SSHVendor implementations)
    (Jelmer Vernooĳ)

 API CHANGES

  * Index.iterblobs has been renamed to Index.iterobjects.
    (Jelmer Vernooĳ)

0.19.0	2018-03-10

 BUG FIXES

  * Make `dulwich.archive` set the gzip header file modification time so that
    archives created from the same Git tree are always identical.
    (#577, Jonas Haag)

  * Allow comment characters (#, ;) within configuration file strings
    (Daniel Andersson, #579)

  * Raise exception when passing in invalid author/committer values
    to Repo.do_commit(). (Jelmer Vernooĳ, #602)

 IMPROVEMENTS

  * Add a fastimport ``extra``. (Jelmer Vernooĳ)

  * Start writing reflog entries. (Jelmer Vernooĳ)

  * Add ability to use password and keyfile ssh options with SSHVendor. (Filipp Kucheryavy)

  * Add ``change_type_same`` flag to ``tree_changes``.
    (Jelmer Vernooĳ)

 API CHANGES

  * ``GitClient.send_pack`` now accepts a ``generate_pack_data``
    rather than a ``generate_pack_contents`` function for
    performance reasons. (Jelmer Vernooĳ)

  * Dulwich now uses urllib3 internally for HTTP requests.
    The `opener` argument to `dulwich.client.HttpGitClient` that took a
    `urllib2` opener instance has been replaced by a `pool_manager` argument
    that takes a `urllib3` pool manager instance.
    (Daniel Andersson)

0.18.6	2017-11-11

 BUG FIXES

  * Fix handling of empty repositories in ``porcelain.clone``.
    (#570, Jelmer Vernooĳ)

  * Raise an error when attempting to add paths that are not under the
    repository. (Jelmer Vernooĳ)

  * Fix error message for missing trailing ]. (Daniel Andersson)

  * Raise EmptyFileException when corruption (in the form of an empty
    file) is detected. (Antoine R. Dumont, #582)

  IMPROVEMENTS

  * Enforce date field parsing consistency. This also add checks on
    those date fields for potential overflow.
    (Antoine R. Dumont, #567)

0.18.5	2017-10-29

 BUG FIXES

  * Fix cwd for hooks. (Fabian Grünbichler)

  * Fix setting of origin in config when non-standard origin is passed into
    ``Repo.clone``. (Kenneth Lareau, #565)

  * Prevent setting SSH arguments from SSH URLs when using SSH through a
    subprocess. Note that Dulwich doesn't support cloning submodules.
    (CVE-2017-16228) (Jelmer Vernooĳ)

 IMPROVEMENTS

  * Silently ignored directories in ``Repo.stage``.
    (Jelmer Vernooĳ, #564)

 API CHANGES

  * GitFile now raises ``FileLocked`` when encountering a lock
    rather than OSError(EEXIST). (Jelmer Vernooĳ)

0.18.4	2017-10-01

 BUG FIXES

  * Make default User-Agent start with "git/" because GitHub won't response to
    HTTP smart server requests otherwise (and reply with a 404).
    (Jelmer vernooĳ, #562)

0.18.3	2017-09-03

 BUG FIXES

  * Read config during porcelain operations that involve remotes.
    (Jelmer Vernooĳ, #545)

  * Fix headers of empty chunks in unified diffs. (Taras Postument, #543)

  * Properly follow redirects over HTTP. (Jelmer Vernooĳ, #117)

 IMPROVEMENTS

  * Add ``dulwich.porcelain.update_head``. (Jelmer Vernooĳ, #439)

  * ``GitClient.fetch_pack`` now returns symrefs.
    (Jelmer Vernooĳ, #485)

  * The server now supports providing symrefs.
    (Jelmer Vernooĳ, #485)

  * Add ``dulwich.object_store.commit_tree_changes`` to incrementally
    commit changes to a tree structure. (Jelmer Vernooĳ)

  * Add basic ``PackBasedObjectStore.repack`` method.
    (Jelmer Vernooĳ, Earl Chew, #296, #549, #552)

0.18.2	2017-08-01

 TEST FIXES

  * Use constant timestamp so tests pass in all timezones, not just BST.
    (Jelmer Vernooĳ)

0.18.1	2017-07-31

 BUG FIXES

  * Fix syntax error in dulwich.contrib.test_swift_smoke.
    (Jelmer Vernooĳ)

0.18.0	2017-07-31

 BUG FIXES

  * Fix remaining tests on Windows. (Jelmer Vernooĳ, #493)

  * Fix build of C extensions with Python 3 on Windows.
    (Jelmer Vernooĳ)

  * Pass 'mkdir' argument onto Repo.init_bare in Repo.clone.
    (Jelmer Vernooĳ, #504)

  * In ``dulwich.porcelain.add``, if no files are specified,
    add from current working directory rather than repository root.
    (Jelmer Vernooĳ, #521)

  * Properly deal with submodules in 'porcelain.status'.
    (Jelmer Vernooĳ, #517)

  * ``dulwich.porcelain.remove`` now actually removes files from
    disk, not just from the index. (Jelmer Vernooĳ, #488)

  * Fix handling of "reset" command with markers and without
    "from". (Antoine Pietri)

  * Fix handling of "merge" command with markers. (Antoine Pietri)

  * Support treeish argument to porcelain.reset(), rather than
    requiring a ref/commit id. (Jelmer Vernooĳ)

  * Handle race condition when mtime doesn't change between writes/reads.
    (Jelmer Vernooĳ, #541)

  * Fix ``dulwich.porcelain.show`` on commits with Python 3.
    (Jelmer Vernooĳ, #532)

 IMPROVEMENTS

  * Add basic support for reading ignore files in ``dulwich.ignore``.
    ``dulwich.porcelain.add`` and ``dulwich.porcelain.status`` now honor
    ignores. (Jelmer Vernooĳ, Segev Finer, #524, #526)

  * New ``dulwich.porcelain.check_ignore`` command.
    (Jelmer Vernooĳ)

  * ``dulwich.porcelain.status`` now supports a ``ignored`` argument.
    (Jelmer Vernooĳ)

 DOCUMENTATION

  * Clarified docstrings for Client.{send_pack,fetch_pack} implementations.
    (Jelmer Vernooĳ, #523)

0.17.3	2017-03-20

 PLATFORM SUPPORT

  * List Python 3.3 as supported. (Jelmer Vernooĳ, #513)

 BUG FIXES

  * Fix compatibility with pypy 3. (Jelmer Vernooĳ)

0.17.2	2017-03-19

 BUG FIXES

  * Add workaround for
    https://bitbucket.org/pypy/pypy/issues/2499/cpyext-pystring_asstring-doesnt-work,
    fixing Dulwich when used with C extensions on pypy < 5.6. (Victor Stinner)

  * Properly quote config values with a '#' character in them.
    (Jelmer Vernooij, #511)

0.17.1	2017-03-01

 IMPROVEMENTS

  * Add basic 'dulwich pull' command. (Jelmer Vernooĳ)

 BUG FIXES

  * Cope with existing submodules during pull.
    (Jelmer Vernooĳ, #505)

0.17.0	2017-03-01

 TEST FIXES

  * Skip test that requires sync to synchronize filesystems if os.sync is
    not available. (Koen Martens)

 IMPROVEMENTS

  * Implement MemoryRepo.{set_description,get_description}.
    (Jelmer Vernooĳ)

  * Raise exception in Repo.stage() when absolute paths are
    passed in. Allow passing in relative paths to
    porcelain.add().(Jelmer Vernooij)

 BUG FIXES

  * Handle multi-line quoted values in config files.
    (Jelmer Vernooĳ, #495)

  * Allow porcelain.clone of repository without HEAD.
    (Jelmer Vernooĳ, #501)

  * Support passing tag ids to Walker()'s include argument.
    (Jelmer Vernooĳ)

  * Don't strip trailing newlines from extra headers.
    (Nicolas Dandrimont)

  * Set bufsize=0 for subprocess interaction with SSH client.
    Fixes hangs on Python 3. (René Stern, #434)

  * Don't drop first slash for SSH paths, except for those
    starting with "~". (Jelmer Vernooij, René Stern, #463)

  * Properly log off after retrieving just refs.
    (Jelmer Vernooij)

0.16.3	2016-01-14

 TEST FIXES

  * Remove racy check that relies on clock time changing between writes.
    (Jelmer Vernooij)

 IMPROVEMENTS

  * Add porcelain.remote_add. (Jelmer Vernooĳ)

0.16.2	2016-01-14

 IMPROVEMENTS

  * Fixed failing test-cases on windows.
    (Koen Martens)

 API CHANGES

  * Repo is now a context manager, so that it can be easily
    closed using a ``with`` statement. (Søren Løvborg)

 IMPROVEMENTS

  * Add naive annotate implementation in ``dulwich.annotate``.
    It works, but performance needs work. (Jelmer Vernooĳ)

 TEST FIXES

  * Only run worktree list compat tests against git 2.7.0,
    when 'git worktree list' was introduced. (Jelmer Vernooĳ)

 BUG FIXES

  * Ignore filemode when building index when core.filemode
    is false.
    (Koen Martens)

  * Initialize core.filemode configuration setting by
    probing the filesystem for trustable permissions.
    (Koen Martens)

  * Fix ``porcelain.reset`` to respect the committish argument.
    (Koen Martens)

  * Fix dulwich.porcelain.ls_remote() on Python 3.
    (#471, Jelmer Vernooĳ)

  * Allow both unicode and byte strings for host paths
    in dulwich.client. (#435, Jelmer Vernooĳ)

  * Add remote from porcelain.clone. (#466, Jelmer Vernooĳ)

  * Fix unquoting of credentials before passing to urllib2.
    (#475, Volodymyr Holovko)

  * Cope with submodules in `build_index_from_tree`.
    (#477, Jelmer Vernooĳ)

  * Handle deleted files in `get_unstaged_changes`.
    (#483, Doug Hellmann)

  * Don't overwrite files when they haven't changed in
    `build_file_from_blob`.
    (#479, Benoît HERVIER)

  * Check for existence of index file before opening pack.
    Fixes a race when new packs are being added.
    (#482, wme)

0.16.1	2016-12-25

 BUG FIXES

  * Fix python3 compatibility for dulwich.contrib.release_robot.
    (Jelmer Vernooĳ)

0.16.0	2016-12-24

 IMPROVEMENTS

  * Add support for worktrees. See `git-worktree(1)` and
    `gitrepository-layout(5)`. (Laurent Rineau)

  * Add support for `commondir` file in Git control
    directories. (Laurent Rineau)

  * Add support for passwords in HTTP URLs.
    (Jon Bain, Mika Mäenpää)

  * Add `release_robot` script to contrib,
    allowing easy finding of current version based on Git tags.
    (Mark Mikofski)

  * Add ``Blob.splitlines`` method.
    (Jelmer Vernooĳ)

 BUG FIXES

  * Fix handling of ``Commit.tree`` being set to an actual
    tree object rather than a tree id. (Jelmer Vernooij)

  * Return remote refs from LocalGitClient.fetch_pack(),
    consistent with the documentation for that method.
    (#461, Jelmer Vernooĳ)

  * Fix handling of unknown URL schemes in get_transport_and_path.
    (#465, Jelmer Vernooij)

0.15.0	2016-10-09

 BUG FIXES

  * Allow missing trailing LF when reading service name from
    HTTP servers. (Jelmer Vernooĳ, Andrew Shadura, #442)

  * Fix dulwich.porcelain.pull() on Python3. (Jelmer Vernooĳ, #451)

  * Properly pull in tags during dulwich.porcelain.clone.
    (Jelmer Vernooĳ, #408)

 CHANGES

  * Changed license from "GNU General Public License, version 2.0 or later"
    to "Apache License, version 2.0 or later or GNU General Public License,
    version 2.0 or later". (#153)

 IMPROVEMENTS

  * Add ``dulwich.porcelain.ls_tree`` implementation. (Jelmer Vernooĳ)

0.14.1	2016-07-05

 BUG FIXES

  * Fix regression removing untouched refs when pushing over SSH.
    (Jelmer Vernooĳ #441)

  * Skip Python3 tests for SWIFT contrib module, as it has not yet
    been ported.

0.14.0	2016-07-03

 BUG FIXES

  * Fix ShaFile.id after modification of a copied ShaFile.
    (Félix Mattrat, Jelmer Vernooĳ)

  * Support removing refs from porcelain.push.
    (Jelmer Vernooĳ, #437)

  * Stop magic protocol ref `capabilities^{}` from leaking out
    to clients. (Jelmer Vernooĳ, #254)

 IMPROVEMENTS

  * Add `dulwich.config.parse_submodules` function.

  * Add `RefsContainer.follow` method. (#438)

0.13.0	2016-04-24

 IMPROVEMENTS

  * Support `ssh://` URLs in get_transport_and_path_from_url().
    (Jelmer Vernooĳ, #402)

  * Support missing empty line after headers in Git commits and tags.
    (Nicolas Dandrimont, #413)

  * Fix `dulwich.porcelain.status` when used in empty trees.
    (Jelmer Vernooĳ, #415)

  * Return copies of objects in MemoryObjectStore rather than
    references, making the behaviour more consistent with that of
    DiskObjectStore. (Félix Mattrat, Jelmer Vernooĳ)

  * Fix ``dulwich.web`` on Python3. (#295, Jonas Haag)

 CHANGES

  * Drop support for Python 2.6.

  * Fix python3 client web support. (Jelmer Vernooĳ)

 BUG FIXES

  * Fix hang on Gzip decompression. (Jonas Haag)

  * Don't rely on working tell() and seek() methods
    on wsgi.input. (Jonas Haag)

  * Support fastexport/fastimport functionality on python3 with newer
    versions of fastimport (>= 0.9.5). (Jelmer Vernooĳ, Félix Mattrat)

0.12.0	2015-12-13

 IMPROVEMENTS

  * Add a `dulwich.archive` module that can create tarballs.
    Based on code from Jonas Haag in klaus.

  * Add a `dulwich.reflog` module for reading and writing reflogs.
    (Jelmer Vernooĳ)

  * Fix handling of ambiguous refs in `parse_ref` to make
    it match the behaviour described in https://git-scm.com/docs/gitrevisions.
    (Chris Bunney)

  * Support Python3 in C modules. (Lele Gaifax)

 BUG FIXES

  * Simplify handling of SSH command invocation.
    Fixes quoting of paths. Thanks, Thomas Liebetraut. (#384)

  * Fix inconsistent handling of trailing slashes for DictRefsContainer. (#383)

  * Add hack to support thin packs duing fetch(), albeit while requiring the
    entire pack file to be loaded into memory. (jsbain)

 CHANGES

  * This will be the last release to support Python 2.6.

0.11.2	2015-09-18

 IMPROVEMENTS

  * Add support for agent= capability. (Jelmer Vernooĳ, #298)

  * Add support for quiet capability. (Jelmer Vernooĳ)

 CHANGES

  * The ParamikoSSHVendor class has been moved to
  * dulwich.contrib.paramiko_vendor, as it's currently untested.
    (Jelmer Vernooĳ, #364)

0.11.1	2015-09-13

 Fix-up release to exclude broken blame.py file.

0.11.0	2015-09-13

 IMPROVEMENTS

  * Extended Python3 support to most of the codebase.
    (Gary van der Merwe, Jelmer Vernooĳ)
  * The `Repo` object has a new `close` method that can be called to close any
    open resources. (Gary van der Merwe)
  * Support 'git.bat' in SubprocessGitClient on Windows.
    (Stefan Zimmermann)
  * Advertise 'ofs-delta' capability in receive-pack server side
    capabilities. (Jelmer Vernooĳ)
  * Switched `default_local_git_client_cls` to `LocalGitClient`.
    (Gary van der Merwe)
  * Add `porcelain.ls_remote` and `GitClient.get_refs`.
    (Michael Edgar)
  * Add `Repo.discover` method. (B. M. Corser)
  * Add `dulwich.objectspec.parse_refspec`. (Jelmer Vernooĳ)
  * Add `porcelain.pack_objects` and `porcelain.repack`.
    (Jelmer Vernooĳ)

 BUG FIXES

  * Fix handling of 'done' in graph walker and implement the
    'no-done' capability. (Tommy Yu, #88)

  * Avoid recursion limit issues resolving deltas. (William Grant, #81)

  * Allow arguments in local client binary path overrides.
    (Jelmer Vernooĳ)

  * Fix handling of commands with arguments in paramiko SSH
    client. (Andreas Klöckner, Jelmer Vernooĳ, #363)

  * Fix parsing of quoted strings in configs. (Jelmer Vernooĳ, #305)

0.10.1  2015-03-25

 BUG FIXES

  * Return `ApplyDeltaError` when encountering delta errors
    in both C extensions and native delta application code.
    (Jelmer Vernooĳ, #259)

0.10.0	2015-03-22

 BUG FIXES

  * In dulwich.index.build_index_from_tree, by default
    refuse to create entries that start with .git/.
    (Jelmer Vernooĳ, CVE-2014-9706)

  * Fix running of testsuite when installed.
    (Jelmer Vernooĳ, #223)

  * Use a block cache in _find_content_rename_candidates(),
    improving performance. (Mike Williams)

  * Add support for ``core.protectNTFS`` setting.
    (Jelmer Vernooĳ)

  * Fix TypeError when fetching empty updates.
    (Hwee Miin Koh)

  * Resolve delta refs when pulling into a MemoryRepo.
    (Max Shawabkeh, #256)

  * Fix handling of tags of non-commits in missing object finder.
    (Augie Fackler, #211)

  * Explicitly disable mmap on plan9 where it doesn't work.
    (Jeff Sickel)

 IMPROVEMENTS

  * New public method `Repo.reset_index`. (Jelmer Vernooĳ)

  * Prevent duplicate parsing of loose files in objects
    directory when reading. Thanks to David Keijser for the
    report. (Jelmer Vernooĳ, #231)

0.9.9	2015-03-20

 SECURITY BUG FIXES

  * Fix buffer overflow in C implementation of pack apply_delta().
    (CVE-2015-0838)

    Thanks to Ivan Fratric of the Google Security Team for
    reporting this issue.
    (Jelmer Vernooĳ)

0.9.8	2014-11-30

 BUG FIXES

  * Various fixes to improve test suite running on Windows.
    (Gary van der Merwe)

  * Limit delta copy length to 64K in v2 pack files. (Robert Brown)

  * Strip newline from final ACKed SHA while fetching packs.
    (Michael Edgar)

  * Remove assignment to PyList_SIZE() that was causing segfaults on
    pypy. (Jelmer Vernooĳ, #196)

 IMPROVEMENTS

  * Add porcelain 'receive-pack' and 'upload-pack'. (Jelmer Vernooĳ)

  * Handle SIGINT signals in bin/dulwich. (Jelmer Vernooĳ)

  * Add 'status' support to bin/dulwich. (Jelmer Vernooĳ)

  * Add 'branch_create', 'branch_list', 'branch_delete' porcelain.
    (Jelmer Vernooĳ)

  * Add 'fetch' porcelain. (Jelmer Vernooĳ)

  * Add 'tag_delete' porcelain. (Jelmer Vernooĳ)

  * Add support for serializing/deserializing 'gpgsig' attributes in Commit.
    (Jelmer Vernooĳ)

 CHANGES

  * dul-web is now available as 'dulwich web-daemon'.
    (Jelmer Vernooĳ)

  * dulwich.porcelain.tag has been renamed to tag_create.
    dulwich.porcelain.list_tags has been renamed to tag_list.
    (Jelmer Vernooĳ)

 API CHANGES

  * Restore support for Python 2.6. (Jelmer Vernooĳ, Gary van der Merwe)


0.9.7	2014-06-08

 BUG FIXES

  * Fix tests dependent on hash ordering. (Michael Edgar)

  * Support staging symbolic links in Repo.stage.
    (Robert Brown)

  * Ensure that all files object are closed when running the test suite.
    (Gary van der Merwe)

  * When writing OFS_DELTA pack entries, write correct offset.
    (Augie Fackler)

  * Fix handler of larger copy operations in packs. (Augie Fackler)

  * Various fixes to improve test suite running on Windows.
    (Gary van der Merwe)

  * Fix logic for extra adds of identical files in rename detector.
    (Robert Brown)

 IMPROVEMENTS

  * Add porcelain 'status'. (Ryan Faulkner)

  * Add porcelain 'daemon'. (Jelmer Vernooĳ)

  * Add `dulwich.greenthreads` module which provides support
    for concurrency of some object store operations.
    (Fabien Boucher)

  * Various changes to improve compatibility with Python 3.
    (Gary van der Merwe, Hannu Valtonen, michael-k)

  * Add OpenStack Swift backed repository implementation
    in dulwich.contrib. See README.swift for details. (Fabien Boucher)

API CHANGES

  * An optional close function can be passed to the Protocol class. This will
    be called by its close method. (Gary van der Merwe)

  * All classes with close methods are now context managers, so that they can
    be easily closed using a `with` statement. (Gary van der Merwe)

  * Remove deprecated `num_objects` argument to `write_pack` methods.
    (Jelmer Vernooĳ)

 OTHER CHANGES

  * The 'dul-daemon' script has been removed. The same functionality
    is now available as 'dulwich daemon'. (Jelmer Vernooĳ)

0.9.6	2014-04-23

 IMPROVEMENTS

  * Add support for recursive add in 'git add'.
    (Ryan Faulkner, Jelmer Vernooĳ)

  * Add porcelain 'list_tags'. (Ryan Faulkner)

  * Add porcelain 'push'. (Ryan Faulkner)

  * Add porcelain 'pull'. (Ryan Faulkner)

  * Support 'http.proxy' in HttpGitClient.
    (Jelmer Vernooĳ, #1096030)

  * Support 'http.useragent' in HttpGitClient.
    (Jelmer Vernooĳ)

  * In server, wait for clients to send empty list of
    wants when talking to empty repository.
    (Damien Tournoud)

  * Various changes to improve compatibility with
    Python 3. (Gary van der Merwe)

 BUG FIXES

  * Support unseekable 'wsgi.input' streams.
    (Jonas Haag)

  * Raise TypeError when passing unicode() object
    to Repo.__getitem__.
    (Jonas Haag)

  * Fix handling of `reset` command in dulwich.fastexport.
    (Jelmer Vernooĳ, #1249029)

  * In client, don't wait for server to close connection
    first. Fixes hang when used against GitHub
    server implementation. (Siddharth Agarwal)

  * DeltaChainIterator: fix a corner case where an object is inflated as an
    object already in the repository.
    (Damien Tournoud, #135)

  * Stop leaking file handles during pack reload. (Damien Tournoud)

  * Avoid reopening packs during pack cache reload. (Jelmer Vernooĳ)

 API CHANGES

  * Drop support for Python 2.6. (Jelmer Vernooĳ)

0.9.5	2014-02-23

 IMPROVEMENTS

  * Add porcelain 'tag'. (Ryan Faulkner)

  * New module `dulwich.objectspec` for parsing strings referencing
    objects and commit ranges. (Jelmer Vernooĳ)

  * Add shallow branch support. (milki)

  * Allow passing urllib2 `opener` into HttpGitClient.
    (Dov Feldstern, #909037)

 CHANGES

  * Drop support for Python 2.4 and 2.5. (Jelmer Vernooĳ)

 API CHANGES

  * Remove long deprecated ``Repo.commit``, ``Repo.get_blob``,
    ``Repo.tree`` and ``Repo.tag``. (Jelmer Vernooĳ)

  * Remove long deprecated ``Repo.revision_history`` and ``Repo.ref``.
    (Jelmer Vernooĳ)

  * Remove long deprecated ``Tree.entries``. (Jelmer Vernooĳ)

 BUG FIXES

  * Raise KeyError rather than TypeError when passing in
    unicode object of length 20 or 40 to Repo.__getitem__.
    (Jelmer Vernooĳ)

  * Use 'rm' rather than 'unlink' in tests, since the latter
    does not exist on OpenBSD and other platforms.
    (Dmitrij D. Czarkoff)

0.9.4	2013-11-30

 IMPROVEMENTS

  * Add ssh_kwargs attribute to ParamikoSSHVendor. (milki)

  * Add Repo.set_description(). (Víðir Valberg Guðmundsson)

  * Add a basic `dulwich.porcelain` module. (Jelmer Vernooĳ, Marcin Kuzminski)

  * Various performance improvements for object access.
    (Jelmer Vernooĳ)

  * New function `get_transport_and_path_from_url`,
    similar to `get_transport_and_path` but only
    supports URLs.
    (Jelmer Vernooĳ)

  * Add support for file:// URLs in `get_transport_and_path_from_url`.
    (Jelmer Vernooĳ)

  * Add LocalGitClient implementation.
    (Jelmer Vernooĳ)

 BUG FIXES

  * Support filesystems with 64bit inode and device numbers.
    (André Roth)

 CHANGES

  * Ref handling has been moved to dulwich.refs.
    (Jelmer Vernooĳ)

 API CHANGES

  * Remove long deprecated RefsContainer.set_ref().
    (Jelmer Vernooĳ)

  * Repo.ref() is now deprecated in favour of Repo.refs[].
    (Jelmer Vernooĳ)

FEATURES

  * Add support for graftpoints. (milki)

0.9.3	2013-09-27

 BUG FIXES

  * Fix path for stdint.h in MANIFEST.in. (Jelmer Vernooĳ)

0.9.2	2013-09-26

 BUG FIXES

  * Include stdint.h in MANIFEST.in (Mark Mikofski)

0.9.1	2013-09-22

 BUG FIXES

  * Support lookups of 40-character refs in BaseRepo.__getitem__. (Chow Loong Jin, Jelmer Vernooĳ)

  * Fix fetching packs with side-band-64k capability disabled. (David Keijser, Jelmer Vernooĳ)

  * Several fixes in send-pack protocol behaviour - handling of empty pack files and deletes.
    (milki, #1063087)

  * Fix capability negotiation when fetching packs over HTTP.
    (#1072461, William Grant)

  * Enforce determine_wants returning an empty list rather than None. (Fabien Boucher, Jelmer Vernooĳ)

  * In the server, support pushes just removing refs. (Fabien Boucher, Jelmer Vernooĳ)

 IMPROVEMENTS

  * Support passing a single revision to BaseRepo.get_walker() rather than a list of revisions. 
    (Alberto Ruiz)

  * Add `Repo.get_description` method. (Jelmer Vernooĳ)

  * Support thin packs in Pack.iterobjects() and Pack.get_raw().
    (William Grant)

  * Add `MemoryObjectStore.add_pack` and `MemoryObjectStore.add_thin_pack` methods.
    (David Bennett)

  * Add paramiko-based SSH vendor. (Aaron O'Mullan)

  * Support running 'dulwich.server' and 'dulwich.web' using 'python -m'.
    (Jelmer Vernooĳ)

  * Add ObjectStore.close(). (Jelmer Vernooĳ)

  * Raise appropriate NotImplementedError when encountering dumb HTTP servers.
    (Jelmer Vernooĳ)

 API CHANGES

  * SSHVendor.connect_ssh has been renamed to SSHVendor.run_command.
    (Jelmer Vernooĳ)

  * ObjectStore.add_pack() now returns a 3-tuple. The last element will be an
    abort() method that can be used to cancel the pack operation.
    (Jelmer Vernooĳ)

0.9.0	2013-05-31

 BUG FIXES

  * Push efficiency - report missing objects only. (#562676, Artem Tikhomirov)

  * Use indentation consistent with C Git in config files.
    (#1031356, Curt Moore, Jelmer Vernooĳ)

  * Recognize and skip binary files in diff function.
    (Takeshi Kanemoto)

  * Fix handling of relative paths in dulwich.client.get_transport_and_path.
    (Brian Visel, #1169368)

  * Preserve ordering of entries in configuration.
    (Benjamin Pollack)

  * Support ~ expansion in SSH client paths. (milki, #1083439)

  * Support relative paths in alternate paths.
    (milki, Michel Lespinasse, #1175007)

  * Log all error messages from wsgiref server to the logging module. This
    makes the test suit quiet again. (Gary van der Merwe)

  * Support passing None for empty tree in changes_from_tree.
    (Kevin Watters)

  * Support fetching empty repository in client. (milki, #1060462)

 IMPROVEMENTS:

  * Add optional honor_filemode flag to build_index_from_tree.
    (Mark Mikofski)

  * Support core/filemode setting when building trees. (Jelmer Vernooĳ)

  * Add chapter on tags in tutorial. (Ryan Faulkner)

 FEATURES

  * Add support for mergetags. (milki, #963525)

  * Add support for posix shell hooks. (milki)

0.8.7	2012-11-27

 BUG FIXES

  * Fix use of alternates in ``DiskObjectStore``.{__contains__,__iter__}.
    (Dmitriy)

  * Fix compatibility with Python 2.4. (David Carr)

0.8.6	2012-11-09

 API CHANGES

  * dulwich.__init__ no longer imports client, protocol, repo and
    server modules. (Jelmer Vernooĳ)

 FEATURES

  * ConfigDict now behaves more like a dictionary.
    (Adam 'Cezar' Jenkins, issue #58)

  * HTTPGitApplication now takes an optional
    `fallback_app` argument. (Jonas Haag, issue #67)

  * Support for large pack index files. (Jameson Nash)

 TESTING

  * Make index entry tests a little bit less strict, to cope with
    slightly different behaviour on various platforms.
    (Jelmer Vernooĳ)

  * ``setup.py test`` (available when setuptools is installed) now
    runs all tests, not just the basic unit tests.
    (Jelmer Vernooĳ)

 BUG FIXES

  * Commit._deserialize now actually deserializes the current state rather than
    the previous one. (Yifan Zhang, issue #59)

  * Handle None elements in lists of TreeChange objects. (Alex Holmes)

  * Support cloning repositories without HEAD set.
    (D-Key, Jelmer Vernooĳ, issue #69)

  * Support ``MemoryRepo.get_config``. (Jelmer Vernooĳ)

  * In ``get_transport_and_path``, pass extra keyword arguments on to
    HttpGitClient. (Jelmer Vernooĳ)

0.8.5	2012-03-29

 BUG FIXES

  * Avoid use of 'with' in dulwich.index. (Jelmer Vernooĳ)

  * Be a little bit strict about OS behaviour in index tests.
    Should fix the tests on Debian GNU/kFreeBSD. (Jelmer Vernooĳ)

0.8.4	2012-03-28

 BUG FIXES

  * Options on the same line as sections in config files are now supported.
    (Jelmer Vernooĳ, #920553)

  * Only negotiate capabilities that are also supported by the server.
    (Rod Cloutier, Risto Kankkunen)

  * Fix parsing of invalid timezone offsets with two minus signs.
    (Jason R. Coombs, #697828)

  * Reset environment variables during tests, to avoid
    test isolation leaks reading ~/.gitconfig. (Risto Kankkunen)

 TESTS

  * $HOME is now explicitly specified for tests that use it to read
    ``~/.gitconfig``, to prevent test isolation issues.
    (Jelmer Vernooĳ, #920330)

 FEATURES

  * Additional arguments to get_transport_and_path are now passed
    on to the constructor of the transport. (Sam Vilain)

  * The WSGI server now transparently handles when a git client submits data
    using Content-Encoding: gzip.
    (David Blewett, Jelmer Vernooĳ)

  * Add dulwich.index.build_index_from_tree(). (milki)

0.8.3	2012-01-21

 FEATURES

  * The config parser now supports the git-config file format as
    described in git-config(1) and can write git config files.
    (Jelmer Vernooĳ, #531092, #768687)

  * ``Repo.do_commit`` will now use the user identity from
    .git/config or ~/.gitconfig if none was explicitly specified.
    (Jelmer Vernooĳ)

 BUG FIXES

  * Allow ``determine_wants`` methods to include the zero sha in their
    return value. (Jelmer Vernooĳ)

0.8.2	2011-12-18

 BUG FIXES

  * Cope with different zlib buffer sizes in sha1 file parser.
    (Jelmer Vernooĳ)

  * Fix get_transport_and_path for HTTP/HTTPS URLs.
    (Bruno Renié)

  * Avoid calling free_objects() on NULL in error cases. (Chris Eberle)

  * Fix use --bare argument to 'dulwich init'. (Chris Eberle)

  * Properly abort connections when the determine_wants function
    raises an exception. (Jelmer Vernooĳ, #856769)

  * Tweak xcodebuild hack to deal with more error output.
    (Jelmer Vernooĳ, #903840)

 FEATURES

  * Add support for retrieving tarballs from remote servers.
    (Jelmer Vernooĳ, #379087)

  * New method ``update_server_info`` which generates data
    for dumb server access. (Jelmer Vernooĳ, #731235)

0.8.1	2011-10-31

 FEATURES

  * Repo.do_commit has a new argument 'ref'.

  * Repo.do_commit has a new argument 'merge_heads'. (Jelmer Vernooĳ)

  * New ``Repo.get_walker`` method. (Jelmer Vernooĳ)

  * New ``Repo.clone`` method. (Jelmer Vernooĳ, #725369)

  * ``GitClient.send_pack`` now supports the 'side-band-64k' capability.
    (Jelmer Vernooĳ)

  * ``HttpGitClient`` which supports the smart server protocol over
    HTTP. "dumb" access is not yet supported. (Jelmer Vernooĳ, #373688)

  * Add basic support for alternates. (Jelmer Vernooĳ, #810429)

 CHANGES

  * unittest2 or python >= 2.7 is now required for the testsuite.
    testtools is no longer supported. (Jelmer Vernooĳ, #830713)

 BUG FIXES

  * Fix compilation with older versions of MSVC.  (Martin gz)

  * Special case 'refs/stash' as a valid ref. (Jelmer Vernooĳ, #695577)

  * Smart protocol clients can now change refs even if they are
    not uploading new data. (Jelmer Vernooĳ, #855993)

  * Don't compile C extensions when running in pypy.
    (Ronny Pfannschmidt, #881546)

  * Use different name for strnlen replacement function to avoid clashing
    with system strnlen. (Jelmer Vernooĳ, #880362)

 API CHANGES

  * ``Repo.revision_history`` is now deprecated in favor of ``Repo.get_walker``.
    (Jelmer Vernooĳ)

0.8.0	2011-08-07

 FEATURES

  * New DeltaChainIterator abstract class for quickly iterating all objects in
    a pack, with implementations for pack indexing and inflation.
    (Dave Borowitz)

  * New walk module with a Walker class for customizable commit walking.
    (Dave Borowitz)

  * New tree_changes_for_merge function in diff_tree. (Dave Borowitz)

  * Easy rename detection in RenameDetector even without find_copies_harder.
    (Dave Borowitz)

 BUG FIXES

  * Avoid storing all objects in memory when writing pack.
    (Jelmer Vernooĳ, #813268)

  * Support IPv6 for git:// connections. (Jelmer Vernooĳ, #801543)

  * Improve performance of Repo.revision_history(). (Timo Schmid, #535118)

  * Fix use of SubprocessWrapper on Windows. (Paulo Madeira, #670035)

  * Fix compilation on newer versions of Mac OS X (Lion and up). (Ryan McKern, #794543)

  * Prevent raising ValueError for correct refs in RefContainer.__delitem__.

  * Correctly return a tuple from MemoryObjectStore.get_raw. (Dave Borowitz)

  * Fix a bug in reading the pack checksum when there are fewer than 20 bytes
    left in the buffer. (Dave Borowitz)

  * Support ~ in git:// URL paths. (Jelmer Vernooĳ, #813555)

  * Make ShaFile.__eq__ work when other is not a ShaFile. (Dave Borowitz)

  * ObjectStore.get_graph_walker() now no longer yields the same
    revision more than once. This has a significant improvement for
    performance when wide revision graphs are involved.
    (Jelmer Vernooĳ, #818168)

  * Teach ReceivePackHandler how to read empty packs. (Dave Borowitz)

  * Don't send a pack with duplicates of the same object. (Dave Borowitz)

  * Teach the server how to serve a clone of an empty repo. (Dave Borowitz)

  * Correctly advertise capabilities during receive-pack. (Dave Borowitz)

  * Fix add/add and add/rename conflicts in tree_changes_for_merge.
    (Dave Borowitz)

  * Use correct MIME types in web server. (Dave Borowitz)

 API CHANGES

  * write_pack no longer takes the num_objects argument and requires an object
    to be passed in that is iterable (rather than an iterator) and that
    provides __len__.  (Jelmer Vernooĳ)

  * write_pack_data has been renamed to write_pack_objects and no longer takes a
    num_objects argument. (Jelmer Vernooĳ)

  * take_msb_bytes, read_zlib_chunks, unpack_objects, and
    PackStreamReader.read_objects now take an additional argument indicating a
    crc32 to compute. (Dave Borowitz)

  * PackObjectIterator was removed; its functionality is still exposed by
    PackData.iterobjects. (Dave Borowitz)

  * Add a sha arg to write_pack_object to incrementally compute a SHA.
    (Dave Borowitz)

  * Include offset in PackStreamReader results. (Dave Borowitz)

  * Move PackStreamReader from server to pack. (Dave Borowitz)

  * Extract a check_length_and_checksum, compute_file_sha, and
    pack_object_header pack helper functions. (Dave Borowitz)

  * Extract a compute_file_sha function. (Dave Borowitz)

  * Remove move_in_thin_pack as a separate method; add_thin_pack now completes
    the thin pack and moves it in in one step. Remove ThinPackData as well.
    (Dave Borowitz)

  * Custom buffer size in read_zlib_chunks. (Dave Borowitz)

  * New UnpackedObject data class that replaces ad-hoc tuples in the return
    value of unpack_object and various DeltaChainIterator methods.
    (Dave Borowitz)

  * Add a lookup_path convenience method to Tree. (Dave Borowitz)

  * Optionally create RenameDetectors without passing in tree SHAs.
    (Dave Borowitz)

  * Optionally include unchanged entries in RenameDetectors. (Dave Borowitz)

  * Optionally pass a RenameDetector to tree_changes. (Dave Borowitz)

  * Optionally pass a request object through to server handlers. (Dave Borowitz)

 TEST CHANGES

  * If setuptools is installed, "python setup.py test" will now run the testsuite.
    (Jelmer Vernooĳ)

  * Add a new build_pack test utility for building packs from a simple spec.
    (Dave Borowitz)

  * Add a new build_commit_graph test utility for building commits from a
    simple spec. (Dave Borowitz)

0.7.1	2011-04-12

 BUG FIXES

  * Fix double decref in _diff_tree.c. (Ted Horst, #715528)

  * Fix the build on Windows. (Pascal Quantin)

  * Fix get_transport_and_path compatibility with pre-2.6.5 versions of Python.
    (Max Bowsher, #707438)

  * BaseObjectStore.determine_wants_all no longer breaks on zero SHAs.
    (Jelmer Vernooĳ)

  * write_tree_diff() now supports submodules.
    (Jelmer Vernooĳ)

  * Fix compilation for XCode 4 and older versions of distutils.sysconfig.
    (Daniele Sluijters)

 IMPROVEMENTS

  * Sphinxified documentation. (Lukasz Balcerzak)

  * Add Pack.keep.(Marc Brinkmann)

 API CHANGES

  * The order of the parameters to Tree.add(name, mode, sha) has changed, and
    is now consistent with the rest of Dulwich. Existing code will still
    work but print a DeprecationWarning. (Jelmer Vernooĳ, #663550)

  * Tree.entries() is now deprecated in favour of Tree.items() and
    Tree.iteritems(). (Jelmer Vernooĳ)

0.7.0	2011-01-21

 FEATURES

  * New `dulwich.diff_tree` module for simple content-based rename detection.
    (Dave Borowitz)

  * Add Tree.items(). (Jelmer Vernooĳ)

  * Add eof() and unread_pkt_line() methods to Protocol. (Dave Borowitz)

  * Add write_tree_diff(). (Jelmer Vernooĳ)

  * Add `serve_command` function for git server commands as executables.
    (Jelmer Vernooĳ)

  * dulwich.client.get_transport_and_path now supports rsync-style repository URLs.
    (Dave Borowitz, #568493)

 BUG FIXES

  * Correct short-circuiting operation for no-op fetches in the server.
    (Dave Borowitz)

  * Support parsing git mbox patches without a version tail, as generated by
    Mercurial.  (Jelmer Vernooĳ)

  * Fix dul-receive-pack and dul-upload-pack. (Jelmer Vernooĳ)

  * Zero-padded file modes in Tree objects no longer trigger an exception but
    the check code warns about them. (Augie Fackler, #581064)

  * Repo.init() now honors the mkdir flag. (#671159)

  * The ref format is now checked when setting a ref rather than when reading it back.
    (Dave Borowitz, #653527)

  * Make sure pack files are closed correctly. (Tay Ray Chuan)

 DOCUMENTATION

  * Run the tutorial inside the test suite. (Jelmer Vernooĳ)

  * Reorganized and updated the tutorial. (Jelmer Vernooĳ, Dave Borowitz, #610550,
     #610540)


0.6.2	2010-10-16

 BUG FIXES

  * HTTP server correctly handles empty CONTENT_LENGTH. (Dave Borowitz)

  * Don't error when creating GitFiles with the default mode. (Dave Borowitz)

  * ThinPackData.from_file now works with resolve_ext_ref callback.
    (Dave Borowitz)

  * Provide strnlen() on mingw32 which doesn't have it. (Hans Kolek)

  * Set bare=true in the configuration for bare repositories. (Dirk Neumann)

 FEATURES

  * Use slots for core objects to save up on memory. (Jelmer Vernooĳ)

  * Web server supports streaming progress/pack output. (Dave Borowitz)

  * New public function dulwich.pack.write_pack_header. (Dave Borowitz)

  * Distinguish between missing files and read errors in HTTP server.
    (Dave Borowitz)

  * Initial work on support for fastimport using python-fastimport.
    (Jelmer Vernooĳ)

  * New dulwich.pack.MemoryPackIndex class. (Jelmer Vernooĳ)

  * Delegate SHA peeling to the object store.  (Dave Borowitz)

 TESTS

  * Use GitFile when modifying packed-refs in tests. (Dave Borowitz)

  * New tests in test_web with better coverage and fewer ad-hoc mocks.
    (Dave Borowitz)

  * Standardize quote delimiters in test_protocol. (Dave Borowitz)

  * Fix use when testtools is installed. (Jelmer Vernooĳ)

  * Add trivial test for write_pack_header. (Jelmer Vernooĳ)

  * Refactor some of dulwich.tests.compat.server_utils. (Dave Borowitz)

  * Allow overwriting id property of objects in test utils. (Dave Borowitz)

  * Use real in-memory objects rather than stubs for server tests.
    (Dave Borowitz)

  * Clean up MissingObjectFinder. (Dave Borowitz)

 API CHANGES

  * ObjectStore.iter_tree_contents now walks contents in depth-first, sorted
    order. (Dave Borowitz)

  * ObjectStore.iter_tree_contents can optionally yield tree objects as well.
    (Dave Borowitz).

  * Add side-band-64k support to ReceivePackHandler. (Dave Borowitz)

  * Change server capabilities methods to classmethods. (Dave Borowitz)

  * Tweak server handler injection. (Dave Borowitz)

  * PackIndex1 and PackIndex2 now subclass FilePackIndex, which is 
    itself a subclass of PackIndex. (Jelmer Vernooĳ)

 DOCUMENTATION

  * Add docstrings for various functions in dulwich.objects. (Jelmer Vernooĳ)

  * Clean up docstrings in dulwich.protocol. (Dave Borowitz)

  * Explicitly specify allowed protocol commands to
    ProtocolGraphWalker.read_proto_line.  (Dave Borowitz)

  * Add utility functions to DictRefsContainer. (Dave Borowitz)


0.6.1	2010-07-22

 BUG FIXES

  * Fix memory leak in C implementation of sorted_tree_items. (Dave Borowitz)

  * Use correct path separators for named repo files. (Dave Borowitz)

  * python > 2.7 and testtools-based test runners will now also pick up skipped
    tests correctly. (Jelmer Vernooĳ)

 FEATURES

  * Move named file initialization to BaseRepo. (Dave Borowitz)

  * Add logging utilities and git/HTTP server logging. (Dave Borowitz)

  * The GitClient interface has been cleaned up and instances are now reusable.
    (Augie Fackler)

  * Allow overriding paths to executables in GitSSHClient. 
    (Ross Light, Jelmer Vernooĳ, #585204)

  * Add PackBasedObjectStore.pack_loose_objects(). (Jelmer Vernooĳ)

 TESTS

  * Add tests for sorted_tree_items and C implementation. (Dave Borowitz)

  * Add a MemoryRepo that stores everything in memory. (Dave Borowitz)

  * Quiet logging output from web tests. (Dave Borowitz)

  * More flexible version checking for compat tests. (Dave Borowitz)

  * Compat tests for servers with and without side-band-64k. (Dave Borowitz)

 CLEANUP

  * Clean up file headers. (Dave Borowitz)

 TESTS

  * Use GitFile when modifying packed-refs in tests. (Dave Borowitz)

 API CHANGES

  * dulwich.pack.write_pack_index_v{1,2} now take a file-like object
    rather than a filename. (Jelmer Vernooĳ)

  * Make dul-daemon/dul-web trivial wrappers around server functionality.
    (Dave Borowitz)

  * Move reference WSGI handler to web.py. (Dave Borowitz)

  * Factor out _report_status in ReceivePackHandler. (Dave Borowitz)

  * Factor out a function to convert a line to a pkt-line. (Dave Borowitz)


0.6.0	2010-05-22

note: This list is most likely incomplete for 0.6.0.

 BUG FIXES
 
  * Fix ReceivePackHandler to disallow removing refs without delete-refs.
    (Dave Borowitz)

  * Deal with capabilities required by the client, even if they 
    can not be disabled in the server. (Dave Borowitz)

  * Fix trailing newlines in generated patch files.
    (Jelmer Vernooĳ)

  * Implement RefsContainer.__contains__. (Jelmer Vernooĳ)

  * Cope with \r in ref files on Windows. (
    http://github.com/jelmer/dulwich/issues/#issue/13, Jelmer Vernooĳ)

  * Fix GitFile breakage on Windows. (Anatoly Techtonik, #557585)

  * Support packed ref deletion with no peeled refs. (Augie Fackler)

  * Fix send pack when there is nothing to fetch. (Augie Fackler)

  * Fix fetch if no progress function is specified. (Augie Fackler)

  * Allow double-staging of files that are deleted in the index. 
    (Dave Borowitz)

  * Fix RefsContainer.add_if_new to support dangling symrefs.
    (Dave Borowitz)

  * Non-existent index files in non-bare repositories are now treated as 
    empty. (Dave Borowitz)

  * Always update ShaFile.id when the contents of the object get changed. 
    (Jelmer Vernooĳ)

  * Various Python2.4-compatibility fixes. (Dave Borowitz)

  * Fix thin pack handling. (Dave Borowitz)
 
 FEATURES

  * Add include-tag capability to server. (Dave Borowitz)

  * New dulwich.fastexport module that can generate fastexport 
    streams. (Jelmer Vernooĳ)

  * Implemented BaseRepo.__contains__. (Jelmer Vernooĳ)

  * Add __setitem__ to DictRefsContainer. (Dave Borowitz)

  * Overall improvements checking Git objects. (Dave Borowitz)

  * Packs are now verified while they are received. (Dave Borowitz)

 TESTS

  * Add framework for testing compatibility with C Git. (Dave Borowitz)

  * Add various tests for the use of non-bare repositories. (Dave Borowitz)

  * Cope with diffstat not being available on all platforms. 
    (Tay Ray Chuan, Jelmer Vernooĳ)

  * Add make_object and make_commit convenience functions to test utils.
    (Dave Borowitz)

 API BREAKAGES

  * The 'committer' and 'message' arguments to Repo.do_commit() have 
    been swapped. 'committer' is now optional. (Jelmer Vernooĳ)

  * Repo.get_blob, Repo.commit, Repo.tag and Repo.tree are now deprecated.
    (Jelmer Vernooĳ)

  * RefsContainer.set_ref() was renamed to RefsContainer.set_symbolic_ref(),
    for clarity. (Jelmer Vernooĳ)

 API CHANGES

  * The primary serialization APIs in dulwich.objects now work 
    with chunks of strings rather than with full-text strings. 
    (Jelmer Vernooĳ)

0.5.02010-03-03

 BUG FIXES

  * Support custom fields in commits (readonly). (Jelmer Vernooĳ)

  * Improved ref handling. (Dave Borowitz)

  * Rework server protocol to be smarter and interoperate with cgit client.
    (Dave Borowitz)

  * Add a GitFile class that uses the same locking protocol for writes as 
    cgit. (Dave Borowitz)

  * Cope with forward slashes correctly in the index on Windows.
    (Jelmer Vernooĳ, #526793)

 FEATURES

  * --pure option to setup.py to allow building/installing without the C 
    extensions. (Hal Wine, Anatoly Techtonik, Jelmer Vernooĳ, #434326)

  * Implement Repo.get_config(). (Jelmer Vernooĳ, Augie Fackler)

  * HTTP dumb and smart server. (Dave Borowitz)

  * Add abstract baseclass for Repo that does not require file system 
    operations. (Dave Borowitz)

0.4.1	2010-01-03

 FEATURES

  * Add ObjectStore.iter_tree_contents(). (Jelmer Vernooĳ)

  * Add Index.changes_from_tree(). (Jelmer Vernooĳ)

  * Add ObjectStore.tree_changes(). (Jelmer Vernooĳ)

  * Add functionality for writing patches in dulwich.patch.
    (Jelmer Vernooĳ)

0.4.0	2009-10-07

 DOCUMENTATION

  * Added tutorial.

 API CHANGES

  * dulwich.object_store.tree_lookup_path will now return the mode and 
    sha of the object found rather than the object itself.

 BUG FIXES

  * Use binascii.hexlify / binascii.unhexlify for better performance.

  * Cope with extra unknown data in index files by ignoring it (for now).

  * Add proper error message when server unexpectedly hangs up. (#415843)

  * Correctly write opcode for equal in create_delta.

0.3.3	2009-07-23

 FEATURES

  * Implement ShaFile.__hash__().

  * Implement Tree.__len__()

 BUG FIXES
  
  * Check for 'objects' and 'refs' directories
    when looking for a Git repository. (#380818)

0.3.2	2009-05-20

 BUG FIXES

  * Support the encoding field in Commits.
  
  * Some Windows compatibility fixes.

  * Fixed several issues in commit support.

 FEATURES

  * Basic support for handling submodules.

0.3.1	2009-05-13

 FEATURES

  * Implemented Repo.__getitem__, Repo.__setitem__ and Repo.__delitem__ to 
    access content.

 API CHANGES

  * Removed Repo.set_ref, Repo.remove_ref, Repo.tags, Repo.get_refs and 
    Repo.heads in favor of Repo.refs, a dictionary-like object for accessing
    refs.

 BUG FIXES

  * Removed import of 'sha' module in objects.py, which was causing 
    deprecation warnings on Python 2.6.

0.3.0	2009-05-10

 FEATURES

  * A new function 'commit_tree' has been added that can commit a tree 
    based on an index.

 BUG FIXES

  * The memory usage when generating indexes has been significantly reduced.
 
  * A memory leak in the C implementation of parse_tree has been fixed.

  * The send-pack smart server command now works. (Thanks Scott Chacon)

  * The handling of short timestamps (less than 10 digits) has been fixed.

  * The handling of timezones has been fixed.

0.2.1	2009-04-30

 BUG FIXES

  * Fix compatibility with Python2.4.

0.2.0	2009-04-30

 FEATURES

  * Support for activity reporting in smart protocol client.

  * Optional C extensions for better performance in a couple of 
    places that are performance-critical.

0.1.1	2009-03-13

 BUG FIXES

  * Fixed regression in Repo.find_missing_objects()

  * Don't fetch ^{} objects from remote hosts, as requesting them 
    causes a hangup.

  * Always write pack to disk completely before calculating checksum.

 FEATURES

  * Allow disabling thin packs when talking to remote hosts.

0.1.0	2009-01-24

  * Initial release.<|MERGE_RESOLUTION|>--- conflicted
+++ resolved
@@ -38,16 +38,14 @@
    Previously used a hardcoded 7-character hash length.
    (Jelmer Vernooĳ, #824)
 
-<<<<<<< HEAD
  * Add test for ``porcelain.add()`` to verify files can be added when
    the current working directory is within a gitignored directory.
    (Jelmer Vernooĳ, #550)
-=======
+
  * ParamikoSSHVendor now reads SSH configuration from ~/.ssh/config.
    Host settings including hostname, user, port, and identity file are
    now respected when establishing SSH connections.
    (Jelmer Vernooĳ, #443)
->>>>>>> a96ba1d2
 
 0.23.1	2025-06-30
 
