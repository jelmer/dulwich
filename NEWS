--- conflicted
+++ resolved
@@ -22,11 +22,8 @@
  * Add type hint for ``dulwich.client.get_ssh_vendor``.
    (Jelmer Vernooĳ, #1471)
 
-<<<<<<< HEAD
-=======
  * Add basic merge command. (Jelmer Vernooĳ)
 
->>>>>>> e795da63
 * Fix typing for ``dulwich.client`` methods that take repositories.
    (Jelmer Vernooĳ, #1521)
 
