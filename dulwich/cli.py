#
# dulwich - Simple command-line interface to Dulwich
# Copyright (C) 2008-2011 Jelmer Vernooij <jelmer@jelmer.uk>
# vim: expandtab
#
# SPDX-License-Identifier: Apache-2.0 OR GPL-2.0-or-later
# Dulwich is dual-licensed under the Apache License, Version 2.0 and the GNU
# General Public License as published by the Free Software Foundation; version 2.0
# or (at your option) any later version. You can redistribute it and/or
# modify it under the terms of either of these two licenses.
#
# Unless required by applicable law or agreed to in writing, software
# distributed under the License is distributed on an "AS IS" BASIS,
# WITHOUT WARRANTIES OR CONDITIONS OF ANY KIND, either express or implied.
# See the License for the specific language governing permissions and
# limitations under the License.
#
# You should have received a copy of the licenses; if not, see
# <http://www.gnu.org/licenses/> for a copy of the GNU General Public License
# and <http://www.apache.org/licenses/LICENSE-2.0> for a copy of the Apache
# License, Version 2.0.
#

"""Simple command-line interface to Dulwich>.

This is a very simple command-line wrapper for Dulwich. It is by
no means intended to be a full-blown Git command-line interface but just
a way to test Dulwich.
"""

import argparse
import io
import logging
import os
import shutil
import signal
import subprocess
import sys
import tempfile
import types
from collections.abc import Iterable, Iterator, Mapping, Sequence
from pathlib import Path
from types import TracebackType
from typing import (
    BinaryIO,
    Callable,
    ClassVar,
    Optional,
    TextIO,
    Union,
)

if sys.version_info >= (3, 12):
    from collections.abc import Buffer
else:
    Buffer = Union[bytes, bytearray, memoryview]

from dulwich import porcelain

from .bundle import Bundle, create_bundle_from_repo, read_bundle, write_bundle
from .client import get_transport_and_path
from .config import Config
from .errors import ApplyDeltaError, GitProtocolError
from .index import Index
from .log_utils import _configure_logging_from_trace
from .objects import Commit, sha_to_hex, valid_hexsha
from .objectspec import parse_commit_range
from .pack import Pack
from .patch import DiffAlgorithmNotAvailable
from .repo import Repo

logger = logging.getLogger(__name__)


def to_display_str(value: Union[bytes, str]) -> str:
    """Convert a bytes or string value to a display string.

    Args:
        value: The value to convert (bytes or str)

    Returns:
        A string suitable for display
    """
    if isinstance(value, bytes):
        return value.decode("utf-8", "replace")
    return value


class CommitMessageError(Exception):
    """Raised when there's an issue with the commit message."""


def signal_int(signal: int, frame: Optional[types.FrameType]) -> None:
    """Handle interrupt signal by exiting.

    Args:
        signal: Signal number
        frame: Current stack frame
    """
    sys.exit(1)


def signal_quit(signal: int, frame: Optional[types.FrameType]) -> None:
    """Handle quit signal by entering debugger.

    Args:
        signal: Signal number
        frame: Current stack frame
    """
    import pdb

    pdb.set_trace()


def parse_relative_time(time_str: str) -> int:
    """Parse a relative time string like '2 weeks ago' into seconds.

    Args:
        time_str: String like '2 weeks ago' or 'now'

    Returns:
        Number of seconds

    Raises:
        ValueError: If the time string cannot be parsed
    """
    if time_str == "now":
        return 0

    if not time_str.endswith(" ago"):
        raise ValueError(f"Invalid relative time format: {time_str}")

    parts = time_str[:-4].split()
    if len(parts) != 2:
        raise ValueError(f"Invalid relative time format: {time_str}")

    try:
        num = int(parts[0])
        unit = parts[1]

        multipliers = {
            "second": 1,
            "seconds": 1,
            "minute": 60,
            "minutes": 60,
            "hour": 3600,
            "hours": 3600,
            "day": 86400,
            "days": 86400,
            "week": 604800,
            "weeks": 604800,
        }

        if unit in multipliers:
            return num * multipliers[unit]
        else:
            raise ValueError(f"Unknown time unit: {unit}")
    except ValueError as e:
        if "invalid literal" in str(e):
            raise ValueError(f"Invalid number in relative time: {parts[0]}")
        raise


def format_bytes(bytes: float) -> str:
    """Format bytes as human-readable string.

    Args:
        bytes: Number of bytes

    Returns:
        Human-readable string like "1.5 MB"
    """
    for unit in ["B", "KB", "MB", "GB"]:
        if bytes < 1024.0:
            return f"{bytes:.1f} {unit}"
        bytes /= 1024.0
    return f"{bytes:.1f} TB"


def launch_editor(template_content: bytes = b"") -> bytes:
    """Launch an editor for the user to enter text.

    Args:
        template_content: Initial content for the editor

    Returns:
        The edited content as bytes
    """
    # Determine which editor to use
    editor = os.environ.get("GIT_EDITOR") or os.environ.get("EDITOR") or "vi"

    # Create a temporary file
    with tempfile.NamedTemporaryFile(mode="wb", delete=False, suffix=".txt") as f:
        temp_file = f.name
        f.write(template_content)

    try:
        # Launch the editor
        subprocess.run([editor, temp_file], check=True)

        # Read the edited content
        with open(temp_file, "rb") as f:
            content = f.read()

        return content
    finally:
        # Clean up the temporary file
        os.unlink(temp_file)


def detect_terminal_width() -> int:
    """Detect the width of the terminal.

    Returns:
        Width of the terminal in characters, or 80 if it cannot be determined
    """
    try:
        return os.get_terminal_size().columns
    except OSError:
        return 80


def write_columns(
    items: Union[Iterator[bytes], Sequence[bytes]],
    out: TextIO,
    width: Optional[int] = None,
) -> None:
    """Display items in formatted columns based on terminal width.

    Args:
        items: List or iterator of bytes objects to display in columns
        out: Output stream to write to
        width: Optional width of the terminal (if None, auto-detect)

    The function calculates the optimal number of columns to fit the terminal
    width and displays the items in a formatted column layout with proper
    padding and alignment.
    """
    if width is None:
        ter_width = detect_terminal_width()
    else:
        ter_width = width

    item_names = [item.decode() for item in items]

    def columns(
        names: Sequence[str], width: int, num_cols: int
    ) -> tuple[bool, list[int]]:
        if num_cols <= 0:
            return False, []

        num_rows = (len(names) + num_cols - 1) // num_cols
        col_widths = []

        for col in range(num_cols):
            max_width = 0
            for row in range(num_rows):
                idx = row + col * num_rows
                if idx < len(names):
                    max_width = max(max_width, len(names[idx]))
            col_widths.append(max_width + 2)  # add padding

        total_width = sum(col_widths)
        if total_width <= width:
            return True, col_widths
        return False, []

    best_cols = 1
    best_widths = []

    for num_cols in range(min(8, len(item_names)), 0, -1):
        fits, widths = columns(item_names, ter_width, num_cols)
        if fits:
            best_cols = num_cols
            best_widths = widths
            break

    if not best_widths:
        best_cols = 1
        best_widths = [max(len(name) for name in item_names) + 2]

    num_rows = (len(item_names) + best_cols - 1) // best_cols

    for row in range(num_rows):
        lines = []
        for col in range(best_cols):
            idx = row + col * num_rows
            if idx < len(item_names):
                branch_name = item_names[idx]
                if col < len(best_widths):
                    lines.append(branch_name.ljust(best_widths[col]))
                else:
                    lines.append(branch_name)

        if lines:
            out.write("".join(lines).rstrip() + "\n")


class PagerBuffer(BinaryIO):
    """Binary buffer wrapper for Pager to mimic sys.stdout.buffer."""

    def __init__(self, pager: "Pager") -> None:
        """Initialize PagerBuffer.

        Args:
            pager: Pager instance to wrap
        """
        self.pager = pager

    def write(self, data: Union[bytes, bytearray, memoryview]) -> int:  # type: ignore[override]
        """Write bytes to pager."""
        # Convert to bytes and decode to string for the pager
        text = bytes(data).decode("utf-8", errors="replace")
        return self.pager.write(text)

    def flush(self) -> None:
        """Flush the pager."""
        return self.pager.flush()

    def writelines(self, lines: Iterable[Union[bytes, bytearray, memoryview]]) -> None:  # type: ignore[override]
        """Write multiple lines to pager."""
        for line in lines:
            self.write(line)

    def readable(self) -> bool:
        """Return whether the buffer is readable (it's not)."""
        return False

    def writable(self) -> bool:
        """Return whether the buffer is writable."""
        return not self.pager._closed

    def seekable(self) -> bool:
        """Return whether the buffer is seekable (it's not)."""
        return False

    def close(self) -> None:
        """Close the pager."""
        return self.pager.close()

    @property
    def closed(self) -> bool:
        """Return whether the buffer is closed."""
        return self.pager.closed

    @property
    def mode(self) -> str:
        """Return the mode."""
        return "wb"

    @property
    def name(self) -> str:
        """Return the name."""
        return "<pager.buffer>"

    def fileno(self) -> int:
        """Return the file descriptor (not supported)."""
        raise io.UnsupportedOperation("PagerBuffer does not support fileno()")

    def isatty(self) -> bool:
        """Return whether the buffer is a TTY."""
        return False

    def read(self, size: int = -1) -> bytes:
        """Read from the buffer (not supported)."""
        raise io.UnsupportedOperation("PagerBuffer does not support reading")

    def read1(self, size: int = -1) -> bytes:
        """Read from the buffer (not supported)."""
        raise io.UnsupportedOperation("PagerBuffer does not support reading")

    def readinto(self, b: bytearray) -> int:
        """Read into buffer (not supported)."""
        raise io.UnsupportedOperation("PagerBuffer does not support reading")

    def readinto1(self, b: bytearray) -> int:
        """Read into buffer (not supported)."""
        raise io.UnsupportedOperation("PagerBuffer does not support reading")

    def readline(self, size: int = -1) -> bytes:
        """Read a line from the buffer (not supported)."""
        raise io.UnsupportedOperation("PagerBuffer does not support reading")

    def readlines(self, hint: int = -1) -> list[bytes]:
        """Read lines from the buffer (not supported)."""
        raise io.UnsupportedOperation("PagerBuffer does not support reading")

    def seek(self, offset: int, whence: int = 0) -> int:
        """Seek in the buffer (not supported)."""
        raise io.UnsupportedOperation("PagerBuffer does not support seeking")

    def tell(self) -> int:
        """Return the current position (not supported)."""
        raise io.UnsupportedOperation("PagerBuffer does not support tell()")

    def truncate(self, size: Optional[int] = None) -> int:
        """Truncate the buffer (not supported)."""
        raise io.UnsupportedOperation("PagerBuffer does not support truncation")

    def __iter__(self) -> "PagerBuffer":
        """Return iterator (not supported)."""
        raise io.UnsupportedOperation("PagerBuffer does not support iteration")

    def __next__(self) -> bytes:
        """Return next line (not supported)."""
        raise io.UnsupportedOperation("PagerBuffer does not support iteration")

    def __enter__(self) -> "PagerBuffer":
        """Enter context manager."""
        return self

    def __exit__(
        self,
        exc_type: Optional[type[BaseException]],
        exc_val: Optional[BaseException],
        exc_tb: Optional[TracebackType],
    ) -> None:
        """Exit context manager."""
        self.close()


class Pager(TextIO):
    """File-like object that pages output through external pager programs."""

    def __init__(self, pager_cmd: str = "cat") -> None:
        """Initialize Pager.

        Args:
            pager_cmd: Command to use for paging (default: "cat")
        """
        self.pager_process: Optional[subprocess.Popen[str]] = None
        self._buffer = PagerBuffer(self)
        self._closed = False
        self.pager_cmd = pager_cmd
        self._pager_died = False

    def _get_pager_command(self) -> str:
        """Get the pager command to use."""
        return self.pager_cmd

    def _ensure_pager_started(self) -> None:
        """Start the pager process if not already started."""
        if self.pager_process is None and not self._closed:
            try:
                pager_cmd = self._get_pager_command()
                self.pager_process = subprocess.Popen(
                    pager_cmd,
                    shell=True,
                    stdin=subprocess.PIPE,
                    stdout=sys.stdout,
                    stderr=sys.stderr,
                    text=True,
                )
            except (OSError, subprocess.SubprocessError):
                # Pager failed to start, fall back to direct output
                self.pager_process = None

    def write(self, text: str) -> int:
        """Write text to the pager."""
        if self._closed:
            raise ValueError("I/O operation on closed file")

        # If pager died (user quit), stop writing output
        if self._pager_died:
            return len(text)

        self._ensure_pager_started()

        if self.pager_process and self.pager_process.stdin:
            try:
                result = self.pager_process.stdin.write(text)
                assert isinstance(result, int)
                return result
            except (OSError, subprocess.SubprocessError, BrokenPipeError):
                # Pager died (user quit), stop writing output
                self._pager_died = True
                return len(text)
        else:
            # No pager available, write directly to stdout
            return sys.stdout.write(text)

    def flush(self) -> None:
        """Flush the pager."""
        if self._closed or self._pager_died:
            return

        if self.pager_process and self.pager_process.stdin:
            try:
                self.pager_process.stdin.flush()
            except (OSError, subprocess.SubprocessError, BrokenPipeError):
                self._pager_died = True
        else:
            sys.stdout.flush()

    def close(self) -> None:
        """Close the pager."""
        if self._closed:
            return

        self._closed = True
        if self.pager_process:
            try:
                if self.pager_process.stdin:
                    self.pager_process.stdin.close()
                self.pager_process.wait()
            except (OSError, subprocess.SubprocessError):
                pass
            self.pager_process = None

    def __enter__(self) -> "Pager":
        """Context manager entry."""
        return self

    def __exit__(
        self,
        exc_type: Optional[type],
        exc_val: Optional[BaseException],
        exc_tb: Optional[types.TracebackType],
    ) -> None:
        """Context manager exit."""
        self.close()

    # Additional file-like methods for compatibility
    def writelines(self, lines: Iterable[str]) -> None:
        """Write a list of lines to the pager."""
        if self._pager_died:
            return
        for line in lines:
            self.write(line)

    @property
    def closed(self) -> bool:
        """Return whether the pager is closed."""
        return self._closed

    def readable(self) -> bool:
        """Return whether the pager is readable (it's not)."""
        return False

    def writable(self) -> bool:
        """Return whether the pager is writable."""
        return not self._closed

    def seekable(self) -> bool:
        """Return whether the pager is seekable (it's not)."""
        return False

    @property
    def buffer(self) -> BinaryIO:
        """Return the underlying binary buffer."""
        return self._buffer

    @property
    def encoding(self) -> str:
        """Return the encoding used."""
        return "utf-8"

    @property
    def errors(self) -> Optional[str]:
        """Return the error handling scheme."""
        return "replace"

    def fileno(self) -> int:
        """Return the file descriptor (not supported)."""
        raise io.UnsupportedOperation("Pager does not support fileno()")

    def isatty(self) -> bool:
        """Return whether the pager is a TTY."""
        return False

    @property
    def line_buffering(self) -> bool:
        """Return whether line buffering is enabled."""
        return True

    @property
    def mode(self) -> str:
        """Return the mode."""
        return "w"

    @property
    def name(self) -> str:
        """Return the name."""
        return "<pager>"

    @property
    def newlines(self) -> Optional[Union[str, tuple[str, ...]]]:
        """Return the newlines mode."""
        return None

    def read(self, size: int = -1) -> str:
        """Read from the pager (not supported)."""
        raise io.UnsupportedOperation("Pager does not support reading")

    def readline(self, size: int = -1) -> str:
        """Read a line from the pager (not supported)."""
        raise io.UnsupportedOperation("Pager does not support reading")

    def readlines(self, hint: int = -1) -> list[str]:
        """Read lines from the pager (not supported)."""
        raise io.UnsupportedOperation("Pager does not support reading")

    def seek(self, offset: int, whence: int = 0) -> int:
        """Seek in the pager (not supported)."""
        raise io.UnsupportedOperation("Pager does not support seeking")

    def tell(self) -> int:
        """Return the current position (not supported)."""
        raise io.UnsupportedOperation("Pager does not support tell()")

    def truncate(self, size: Optional[int] = None) -> int:
        """Truncate the pager (not supported)."""
        raise io.UnsupportedOperation("Pager does not support truncation")

    def __iter__(self) -> "Pager":
        """Return iterator (not supported)."""
        raise io.UnsupportedOperation("Pager does not support iteration")

    def __next__(self) -> str:
        """Return next line (not supported)."""
        raise io.UnsupportedOperation("Pager does not support iteration")


class _StreamContextAdapter:
    """Adapter to make streams work with context manager protocol."""

    def __init__(self, stream: Union[TextIO, BinaryIO]) -> None:
        self.stream = stream
        # Expose buffer if it exists
        if hasattr(stream, "buffer"):
            self.buffer = stream.buffer
        else:
            self.buffer = stream

    def __enter__(self) -> TextIO:
        # We only use this with sys.stdout which is TextIO
        return self.stream  # type: ignore[return-value]

    def __exit__(
        self,
        exc_type: Optional[type[BaseException]],
        exc_val: Optional[BaseException],
        exc_tb: Optional[TracebackType],
    ) -> None:
        # For stdout/stderr, we don't close them
        pass

    def __getattr__(self, name: str) -> object:
        return getattr(self.stream, name)


def get_pager(
    config: Optional[Config] = None, cmd_name: Optional[str] = None
) -> Union[_StreamContextAdapter, "Pager"]:
    """Get a pager instance if paging should be used, otherwise return sys.stdout.

    Args:
        config: Optional config instance (e.g., StackedConfig) to read settings from
        cmd_name: Optional command name for per-command pager settings

    Returns:
        Either a wrapped sys.stdout or a Pager instance (both context managers)
    """
    # Check global pager disable flag
    if getattr(get_pager, "_disabled", False):
        return _StreamContextAdapter(sys.stdout)

    # Don't page if stdout is not a terminal
    if not sys.stdout.isatty():
        return _StreamContextAdapter(sys.stdout)

    # Priority order for pager command (following git's behavior):
    # 1. Check pager.<cmd> config (if cmd_name provided)
    # 2. Check environment variables: DULWICH_PAGER, GIT_PAGER, PAGER
    # 3. Check core.pager config
    # 4. Fallback to common pagers

    pager_cmd = None

    # 1. Check per-command pager config (pager.<cmd>)
    if config and cmd_name:
        try:
            pager_value = config.get(
                ("pager",), cmd_name.encode() if isinstance(cmd_name, str) else cmd_name
            )
        except KeyError:
            pass
        else:
            if pager_value == b"false":
                return _StreamContextAdapter(sys.stdout)
            elif pager_value != b"true":
                # It's a custom pager command
                pager_cmd = (
                    pager_value.decode()
                    if isinstance(pager_value, bytes)
                    else pager_value
                )

    # 2. Check environment variables
    if not pager_cmd:
        for env_var in ["DULWICH_PAGER", "GIT_PAGER", "PAGER"]:
            pager = os.environ.get(env_var)
            if pager:
                if pager == "false":
                    return _StreamContextAdapter(sys.stdout)
                pager_cmd = pager
                break

    # 3. Check core.pager config
    if not pager_cmd and config:
        try:
            core_pager = config.get(("core",), b"pager")
        except KeyError:
            pass
        else:
            if core_pager == b"false" or core_pager == b"":
                return _StreamContextAdapter(sys.stdout)
            pager_cmd = (
                core_pager.decode() if isinstance(core_pager, bytes) else core_pager
            )

    # 4. Fallback to common pagers
    if not pager_cmd:
        for pager in ["less", "more", "cat"]:
            if shutil.which(pager):
                if pager == "less":
                    pager_cmd = "less -FRX"  # -F: quit if one screen, -R: raw control chars, -X: no init/deinit
                else:
                    pager_cmd = pager
                break
        else:
            pager_cmd = "cat"  # Ultimate fallback

    return Pager(pager_cmd)


def disable_pager() -> None:
    """Disable pager for this session."""
    get_pager._disabled = True  # type: ignore[attr-defined]


def enable_pager() -> None:
    """Enable pager for this session."""
    get_pager._disabled = False  # type: ignore[attr-defined]


class Command:
    """A Dulwich subcommand."""

    def run(self, args: Sequence[str]) -> Optional[int]:
        """Run the command."""
        raise NotImplementedError(self.run)


class cmd_archive(Command):
    """Create an archive of files from a named tree."""

    def run(self, args: Sequence[str]) -> None:
        """Execute the archive command.

        Args:
            args: Command line arguments
        """
        parser = argparse.ArgumentParser()
        parser.add_argument(
            "--remote",
            type=str,
            help="Retrieve archive from specified remote repo",
        )
        parser.add_argument("committish", type=str, nargs="?")
        parsed_args = parser.parse_args(args)
        if parsed_args.remote:
            client, path = get_transport_and_path(parsed_args.remote)

            def stdout_write(data: bytes) -> None:
                sys.stdout.buffer.write(data)

            def stderr_write(data: bytes) -> None:
                sys.stderr.buffer.write(data)

            client.archive(
                path.encode("utf-8") if isinstance(path, str) else path,
                parsed_args.committish.encode("utf-8")
                if isinstance(parsed_args.committish, str)
                else parsed_args.committish,
                stdout_write,
                write_error=stderr_write,
            )
        else:
            # Use binary buffer for archive output
            outstream: BinaryIO = sys.stdout.buffer
            errstream: BinaryIO = sys.stderr.buffer
            porcelain.archive(
                ".",
                parsed_args.committish,
                outstream=outstream,
                errstream=errstream,
            )


class cmd_add(Command):
    """Add file contents to the index."""

    def run(self, argv: Sequence[str]) -> None:
        """Execute the add command.

        Args:
            argv: Command line arguments
        """
        parser = argparse.ArgumentParser()
        parser.add_argument("path", nargs="+")
        args = parser.parse_args(argv)

        # Convert '.' to None to add all files
        paths = args.path
        if len(paths) == 1 and paths[0] == ".":
            paths = None

        porcelain.add(".", paths=paths)


class cmd_annotate(Command):
    """Annotate each line in a file with commit information."""

    def run(self, argv: Sequence[str]) -> None:
        """Execute the annotate command.

        Args:
            argv: Command line arguments
        """
        parser = argparse.ArgumentParser()
        parser.add_argument("path", help="Path to file to annotate")
        parser.add_argument("committish", nargs="?", help="Commit to start from")
        args = parser.parse_args(argv)

        with Repo(".") as repo:
            config = repo.get_config_stack()
            with get_pager(config=config, cmd_name="annotate") as outstream:
                results = porcelain.annotate(repo, args.path, args.committish)
                for (commit, entry), line in results:
                    # Show shortened commit hash and line content
                    commit_hash = commit.id[:8]
                    outstream.write(f"{commit_hash.decode()} {line.decode()}\n")


class cmd_blame(Command):
    """Show what revision and author last modified each line of a file."""

    def run(self, argv: Sequence[str]) -> None:
        """Execute the blame command.

        Args:
            argv: Command line arguments
        """
        # blame is an alias for annotate
        cmd_annotate().run(argv)


class cmd_rm(Command):
    """Remove files from the working tree and from the index."""

    def run(self, argv: Sequence[str]) -> None:
        """Execute the rm command.

        Args:
            argv: Command line arguments
        """
        parser = argparse.ArgumentParser()
        parser.add_argument(
            "--cached", action="store_true", help="Remove from index only"
        )
        parser.add_argument("path", type=Path, nargs="+")
        args = parser.parse_args(argv)

        porcelain.remove(".", paths=args.path, cached=args.cached)


class cmd_mv(Command):
    """Move or rename a file, a directory, or a symlink."""

    def run(self, argv: Sequence[str]) -> None:
        """Execute the mv command.

        Args:
            argv: Command line arguments
        """
        parser = argparse.ArgumentParser()
        parser.add_argument(
            "-f",
            "--force",
            action="store_true",
            help="Force move even if destination exists",
        )
        parser.add_argument("source", type=Path)
        parser.add_argument("destination", type=Path)
        args = parser.parse_args(argv)

        porcelain.mv(".", args.source, args.destination, force=args.force)


class cmd_fetch_pack(Command):
    """Receive missing objects from another repository."""

    def run(self, argv: Sequence[str]) -> None:
        """Execute the fetch-pack command.

        Args:
            argv: Command line arguments
        """
        parser = argparse.ArgumentParser()
        parser.add_argument("--all", action="store_true")
        parser.add_argument("location", nargs="?", type=str)
        parser.add_argument("refs", nargs="*", type=str)
        args = parser.parse_args(argv)
        client, path = get_transport_and_path(args.location)
        r = Repo(".")
        if args.all:
            determine_wants = r.object_store.determine_wants_all
        else:

            def determine_wants(
                refs: Mapping[bytes, bytes], depth: Optional[int] = None
            ) -> list[bytes]:
                return [y.encode("utf-8") for y in args.refs if y not in r.object_store]

        client.fetch(path.encode("utf-8"), r, determine_wants)


class cmd_fetch(Command):
    """Download objects and refs from another repository."""

    def run(self, args: Sequence[str]) -> None:
        """Execute the fetch command.

        Args:
            args: Command line arguments
        """
        parser = argparse.ArgumentParser()
        parser.add_argument("location", help="Remote location to fetch from")
        parsed_args = parser.parse_args(args)
        client, path = get_transport_and_path(parsed_args.location)
        r = Repo(".")

        def progress(msg: bytes) -> None:
            sys.stdout.buffer.write(msg)

        result = client.fetch(path.encode("utf-8"), r, progress=progress)
        logger.info("Remote refs:")
        for ref, sha in result.refs.items():
            if sha is not None:
                logger.info("%s → %s", ref.decode(), sha.decode())


class cmd_for_each_ref(Command):
    """Output information on each ref."""

    def run(self, args: Sequence[str]) -> None:
        """Execute the for-each-ref command.

        Args:
            args: Command line arguments
        """
        parser = argparse.ArgumentParser()
        parser.add_argument("pattern", type=str, nargs="?")
        parsed_args = parser.parse_args(args)
        for sha, object_type, ref in porcelain.for_each_ref(".", parsed_args.pattern):
            logger.info("%s %s\t%s", sha.decode(), object_type.decode(), ref.decode())


class cmd_fsck(Command):
    """Verify the connectivity and validity of objects in the database."""

    def run(self, args: Sequence[str]) -> None:
        """Execute the fsck command.

        Args:
            args: Command line arguments
        """
        parser = argparse.ArgumentParser()
        parser.parse_args(args)
        for obj, msg in porcelain.fsck("."):
            logger.info("%s: %s", obj.decode() if isinstance(obj, bytes) else obj, msg)


class cmd_log(Command):
    """Show commit logs."""

    def run(self, args: Sequence[str]) -> None:
        """Execute the log command.

        Args:
            args: Command line arguments
        """
        parser = argparse.ArgumentParser()
        parser.add_argument(
            "--reverse",
            action="store_true",
            help="Reverse order in which entries are printed",
        )
        parser.add_argument(
            "--name-status",
            action="store_true",
            help="Print name/status for each changed file",
        )
        parser.add_argument("paths", nargs="*", help="Paths to show log for")
        parsed_args = parser.parse_args(args)

        with Repo(".") as repo:
            config = repo.get_config_stack()
            with get_pager(config=config, cmd_name="log") as outstream:
                porcelain.log(
                    repo,
                    paths=parsed_args.paths,
                    reverse=parsed_args.reverse,
                    name_status=parsed_args.name_status,
                    outstream=outstream,
                )


class cmd_diff(Command):
    """Show changes between commits, commit and working tree, etc."""

    def run(self, args: Sequence[str]) -> None:
        """Execute the diff command.

        Args:
            args: Command line arguments
        """
        parser = argparse.ArgumentParser()
        parser.add_argument(
            "committish", nargs="*", default=[], help="Commits or refs to compare"
        )
        parser.add_argument("--staged", action="store_true", help="Show staged changes")
        parser.add_argument(
            "--cached",
            action="store_true",
            help="Show staged changes (same as --staged)",
        )
        parser.add_argument(
            "--color",
            choices=["always", "never", "auto"],
            default="auto",
            help="Use colored output (requires rich)",
        )
        parser.add_argument(
            "--patience",
            action="store_true",
            help="Use patience diff algorithm",
        )
        parser.add_argument(
            "--diff-algorithm",
            choices=["myers", "patience"],
            default="myers",
            help="Choose a diff algorithm",
        )
        parser.add_argument(
            "--", dest="separator", action="store_true", help=argparse.SUPPRESS
        )
        parser.add_argument("paths", nargs="*", default=[], help="Paths to limit diff")

        # Handle the -- separator for paths
        if "--" in args:
            sep_index = args.index("--")
            parsed_args = parser.parse_args(args[:sep_index])
            parsed_args.paths = args[sep_index + 1 :]
        else:
            parsed_args = parser.parse_args(args)

        # Determine diff algorithm
        diff_algorithm = parsed_args.diff_algorithm
        if parsed_args.patience:
            diff_algorithm = "patience"

        # Determine if we should use color
        def _should_use_color() -> bool:
            if parsed_args.color == "always":
                return True
            elif parsed_args.color == "never":
                return False
            else:  # auto
                return sys.stdout.isatty()

        def _create_output_stream(outstream: TextIO) -> BinaryIO:
            """Create output stream, optionally with colorization."""
            if not _should_use_color():
                return outstream.buffer

            from .diff import ColorizedDiffStream

            if not ColorizedDiffStream.is_available():
                if parsed_args.color == "always":
                    raise ImportError(
                        "Rich is required for colored output. Install with: pip install 'dulwich[colordiff]'"
                    )
                else:
                    logging.warning(
                        "Rich not available, disabling colored output. Install with: pip install 'dulwich[colordiff]'"
                    )
                    return outstream.buffer

            return ColorizedDiffStream(outstream.buffer)

        with Repo(".") as repo:
            config = repo.get_config_stack()
            with get_pager(config=config, cmd_name="diff") as outstream:
                output_stream = _create_output_stream(outstream)
                try:
                    if len(parsed_args.committish) == 0:
                        # Show diff for working tree or staged changes
                        porcelain.diff(
                            repo,
                            staged=(parsed_args.staged or parsed_args.cached),
                            paths=parsed_args.paths or None,
                            outstream=output_stream,
                            diff_algorithm=diff_algorithm,
                        )
                    elif len(parsed_args.committish) == 1:
                        # Show diff between working tree and specified commit
                        if parsed_args.staged or parsed_args.cached:
                            parser.error(
                                "--staged/--cached cannot be used with commits"
                            )
                        porcelain.diff(
                            repo,
                            commit=parsed_args.committish[0],
                            staged=False,
                            paths=parsed_args.paths or None,
                            outstream=output_stream,
                            diff_algorithm=diff_algorithm,
                        )
                    elif len(parsed_args.committish) == 2:
                        # Show diff between two commits
                        porcelain.diff(
                            repo,
                            commit=parsed_args.committish[0],
                            commit2=parsed_args.committish[1],
                            paths=parsed_args.paths or None,
                            outstream=output_stream,
                            diff_algorithm=diff_algorithm,
                        )
                    else:
                        parser.error("Too many arguments - specify at most two commits")
                except DiffAlgorithmNotAvailable as e:
                    sys.stderr.write(f"fatal: {e}\n")
                    sys.exit(1)

                # Flush any remaining output
                if hasattr(output_stream, "flush"):
                    output_stream.flush()


class cmd_dump_pack(Command):
    """Dump the contents of a pack file for debugging."""

    def run(self, args: Sequence[str]) -> None:
        """Execute the dump-pack command.

        Args:
            args: Command line arguments
        """
        parser = argparse.ArgumentParser()
        parser.add_argument("filename", help="Pack file to dump")
        parsed_args = parser.parse_args(args)

        basename, _ = os.path.splitext(parsed_args.filename)
        x = Pack(basename)
        logger.info("Object names checksum: %s", x.name().decode("ascii", "replace"))
        logger.info("Checksum: %r", sha_to_hex(x.get_stored_checksum()))
        x.check()
        logger.info("Length: %d", len(x))
        for name in x:
            try:
                logger.info("\t%s", x[name])
            except KeyError as k:
                logger.error(
                    "\t%s: Unable to resolve base %r",
                    name.decode("ascii", "replace"),
                    k,
                )
            except ApplyDeltaError as e:
                logger.error(
                    "\t%s: Unable to apply delta: %r",
                    name.decode("ascii", "replace"),
                    e,
                )


class cmd_dump_index(Command):
    """Show information about a pack index file."""

    def run(self, args: Sequence[str]) -> None:
        """Execute the dump-index command.

        Args:
            args: Command line arguments
        """
        parser = argparse.ArgumentParser()
        parser.add_argument("filename", help="Index file to dump")
        parsed_args = parser.parse_args(args)

        idx = Index(parsed_args.filename)

        for o in idx:
            logger.info("%s %s", o, idx[o])


class cmd_init(Command):
    """Create an empty Git repository or reinitialize an existing one."""

    def run(self, args: Sequence[str]) -> None:
        """Execute the init command.

        Args:
            args: Command line arguments
        """
        parser = argparse.ArgumentParser()
        parser.add_argument(
            "--bare", action="store_true", help="Create a bare repository"
        )
        parser.add_argument(
            "path", nargs="?", default=os.getcwd(), help="Repository path"
        )
        parsed_args = parser.parse_args(args)

        porcelain.init(parsed_args.path, bare=parsed_args.bare)


class cmd_clone(Command):
    """Clone a repository into a new directory."""

    def run(self, args: Sequence[str]) -> None:
        """Execute the clone command.

        Args:
            args: Command line arguments
        """
        parser = argparse.ArgumentParser()
        parser.add_argument(
            "--bare",
            help="Whether to create a bare repository.",
            action="store_true",
        )
        parser.add_argument("--depth", type=int, help="Depth at which to fetch")
        parser.add_argument(
            "-b",
            "--branch",
            type=str,
            help="Check out branch instead of branch pointed to by remote HEAD",
        )
        parser.add_argument(
            "--refspec",
            type=str,
            help="References to fetch",
            action="append",
        )
        parser.add_argument(
            "--filter",
            dest="filter_spec",
            type=str,
            help="git-rev-list-style object filter",
        )
        parser.add_argument(
            "--protocol",
            type=int,
            help="Git protocol version to use",
        )
        parser.add_argument(
            "--recurse-submodules",
            action="store_true",
            help="Initialize and clone submodules",
        )
        parser.add_argument("source", help="Repository to clone from")
        parser.add_argument("target", nargs="?", help="Directory to clone into")
        parsed_args = parser.parse_args(args)

        try:
            porcelain.clone(
                parsed_args.source,
                parsed_args.target,
                bare=parsed_args.bare,
                depth=parsed_args.depth,
                branch=parsed_args.branch,
                refspec=parsed_args.refspec,
                filter_spec=parsed_args.filter_spec,
                protocol_version=parsed_args.protocol,
                recurse_submodules=parsed_args.recurse_submodules,
            )
        except GitProtocolError as e:
            logging.exception(e)


def _get_commit_message_with_template(
    initial_message: Optional[bytes],
    repo: Optional[Repo] = None,
    commit: Optional[Commit] = None,
) -> bytes:
    """Get commit message with an initial message template."""
    # Start with the initial message
    template = initial_message or b""
    if template and not template.endswith(b"\n"):
        template += b"\n"

    template += b"\n"
    template += b"# Please enter the commit message for your changes. Lines starting\n"
    template += b"# with '#' will be ignored, and an empty message aborts the commit.\n"
    template += b"#\n"

    # Add branch info if repo is provided
    if repo:
        try:
            ref_names, _ref_sha = repo.refs.follow(b"HEAD")
            ref_path = ref_names[-1]  # Get the final reference
            if ref_path.startswith(b"refs/heads/"):
                branch = ref_path[11:]  # Remove 'refs/heads/' prefix
            else:
                branch = ref_path
            template += b"# On branch %s\n" % branch
        except (KeyError, IndexError):
            template += b"# On branch (unknown)\n"
        template += b"#\n"

    template += b"# Changes to be committed:\n"

    # Launch editor
    content = launch_editor(template)

    # Remove comment lines and strip
    lines = content.split(b"\n")
    message_lines = [line for line in lines if not line.strip().startswith(b"#")]
    message = b"\n".join(message_lines).strip()

    if not message:
        raise CommitMessageError("Aborting commit due to empty commit message")

    return message


class cmd_commit(Command):
    """Record changes to the repository."""

    def run(self, args: Sequence[str]) -> Optional[int]:
        """Execute the commit command.

        Args:
            args: Command line arguments
        """
        parser = argparse.ArgumentParser()
        parser.add_argument("--message", "-m", help="Commit message")
        parser.add_argument(
            "-a",
            "--all",
            action="store_true",
            help="Automatically stage all tracked files that have been modified",
        )
        parser.add_argument(
            "--amend",
            action="store_true",
            help="Replace the tip of the current branch by creating a new commit",
        )
        parsed_args = parser.parse_args(args)

        message: Union[bytes, str, Callable[[Optional[Repo], Optional[Commit]], bytes]]

        if parsed_args.message:
            message = parsed_args.message
        elif parsed_args.amend:
            # For amend, create a callable that opens editor with original message pre-populated
            def get_amend_message(
                repo: Optional[Repo], commit: Optional[Commit]
            ) -> bytes:
                # Get the original commit message from current HEAD
                assert repo is not None
                try:
                    head_commit = repo[repo.head()]
                    assert isinstance(head_commit, Commit)
                    original_message = head_commit.message
                except KeyError:
                    original_message = b""

                # Open editor with original message
                return _get_commit_message_with_template(original_message, repo, commit)

            message = get_amend_message
        else:
            # For regular commits, use empty template
            def get_regular_message(
                repo: Optional[Repo], commit: Optional[Commit]
            ) -> bytes:
                return _get_commit_message_with_template(b"", repo, commit)

            message = get_regular_message

        try:
            porcelain.commit(
                ".", message=message, all=parsed_args.all, amend=parsed_args.amend
            )
        except CommitMessageError as e:
            logging.exception(e)
            return 1
        return None


class cmd_commit_tree(Command):
    """Create a new commit object from a tree."""

    def run(self, args: Sequence[str]) -> None:
        """Execute the commit-tree command.

        Args:
            args: Command line arguments
        """
        parser = argparse.ArgumentParser()
        parser.add_argument("--message", "-m", required=True, help="Commit message")
        parser.add_argument("tree", help="Tree SHA to commit")
        parsed_args = parser.parse_args(args)
        porcelain.commit_tree(".", tree=parsed_args.tree, message=parsed_args.message)


class cmd_update_server_info(Command):
    """Update auxiliary info file to help dumb servers."""

    def run(self, args: Sequence[str]) -> None:
        """Execute the update-server-info command.

        Args:
            args: Command line arguments
        """
        porcelain.update_server_info(".")


class cmd_symbolic_ref(Command):
    """Read, modify and delete symbolic refs."""

    def run(self, args: Sequence[str]) -> Optional[int]:
        """Execute the symbolic-ref command.

        Args:
            args: Command line arguments
        """
        parser = argparse.ArgumentParser()
        parser.add_argument("name", help="Symbolic reference name")
        parser.add_argument("ref", nargs="?", help="Target reference")
        parser.add_argument("--force", action="store_true", help="Force update")
        parsed_args = parser.parse_args(args)

        # If ref is provided, we're setting; otherwise we're reading
        if parsed_args.ref:
            # Set symbolic reference
            from .repo import Repo

            with Repo(".") as repo:
                repo.refs.set_symbolic_ref(
                    parsed_args.name.encode(), parsed_args.ref.encode()
                )
            return 0
        else:
            # Read symbolic reference
            from .repo import Repo

            with Repo(".") as repo:
                try:
                    target = repo.refs.read_ref(parsed_args.name.encode())
                    if target is None:
                        logger.error(
                            "fatal: ref '%s' is not a symbolic ref", parsed_args.name
                        )
                        return 1
                    elif target.startswith(b"ref: "):
                        logger.info(target[5:].decode())
                    else:
                        logger.info(target.decode())
                    return 0
                except KeyError:
                    logger.error(
                        "fatal: ref '%s' is not a symbolic ref", parsed_args.name
                    )
                    return 1


class cmd_pack_refs(Command):
    """Pack heads and tags for efficient repository access."""

    def run(self, argv: Sequence[str]) -> None:
        """Execute the pack-refs command.

        Args:
            argv: Command line arguments
        """
        parser = argparse.ArgumentParser()
        parser.add_argument("--all", action="store_true")
        # ignored, we never prune
        parser.add_argument("--no-prune", action="store_true")

        args = parser.parse_args(argv)

        porcelain.pack_refs(".", all=args.all)


class cmd_var(Command):
    """Display Git logical variables."""

    def run(self, argv: Sequence[str]) -> Optional[int]:
        """Execute the var command.

        Args:
            argv: Command line arguments
        """
        parser = argparse.ArgumentParser()
        parser.add_argument(
            "variable",
            nargs="?",
            help="Variable to query (e.g., GIT_AUTHOR_IDENT)",
        )
        parser.add_argument(
            "-l",
            "--list",
            action="store_true",
            help="List all variables",
        )
        args = parser.parse_args(argv)

        if args.list:
            # List all variables
            variables = porcelain.var_list(".")
            for key, value in sorted(variables.items()):
                print(f"{key}={value}")
            return 0
        elif args.variable:
            # Query specific variable
            try:
                value = porcelain.var(".", variable=args.variable)
                print(value)
                return 0
            except KeyError:
                logger.error("error: variable '%s' has no value", args.variable)
                return 1
        else:
            # No arguments - print error
            logger.error("error: variable or -l is required")
            parser.print_help()
            return 1


class cmd_show(Command):
    """Show various types of objects."""

    def run(self, argv: Sequence[str]) -> None:
        """Execute the show command.

        Args:
            argv: Command line arguments
        """
        parser = argparse.ArgumentParser()
        parser.add_argument("objectish", type=str, nargs="*")
        parser.add_argument(
            "--color",
            choices=["always", "never", "auto"],
            default="auto",
            help="Use colored output (requires rich)",
        )
        args = parser.parse_args(argv)

        # Determine if we should use color
        def _should_use_color() -> bool:
            if args.color == "always":
                return True
            elif args.color == "never":
                return False
            else:  # auto
                return sys.stdout.isatty()

        def _create_output_stream(outstream: TextIO) -> TextIO:
            """Create output stream, optionally with colorization."""
            if not _should_use_color():
                return outstream

            from .diff import ColorizedDiffStream

            if not ColorizedDiffStream.is_available():
                if args.color == "always":
                    raise ImportError(
                        "Rich is required for colored output. Install with: pip install 'dulwich[colordiff]'"
                    )
                else:
                    logging.warning(
                        "Rich not available, disabling colored output. Install with: pip install 'dulwich[colordiff]'"
                    )
                    return outstream

            # Wrap the ColorizedDiffStream (BinaryIO) back to TextIO
            import io

            colorized = ColorizedDiffStream(outstream.buffer)
            return io.TextIOWrapper(colorized, encoding="utf-8", line_buffering=True)

        with Repo(".") as repo:
            config = repo.get_config_stack()
            with get_pager(config=config, cmd_name="show") as outstream:
                output_stream = _create_output_stream(outstream)
                porcelain.show(repo, args.objectish or None, outstream=output_stream)


class cmd_diff_tree(Command):
    """Compare the content and mode of trees."""

    def run(self, args: Sequence[str]) -> None:
        """Execute the diff-tree command.

        Args:
            args: Command line arguments
        """
        parser = argparse.ArgumentParser()
        parser.add_argument("old_tree", help="Old tree SHA")
        parser.add_argument("new_tree", help="New tree SHA")
        parsed_args = parser.parse_args(args)
        porcelain.diff_tree(".", parsed_args.old_tree, parsed_args.new_tree)


class cmd_rev_list(Command):
    """List commit objects in reverse chronological order."""

    def run(self, args: Sequence[str]) -> None:
        """Execute the rev-list command.

        Args:
            args: Command line arguments
        """
        parser = argparse.ArgumentParser()
        parser.add_argument("commits", nargs="+", help="Commit IDs to list")
        parsed_args = parser.parse_args(args)
        porcelain.rev_list(".", parsed_args.commits)


class cmd_tag(Command):
    """Create, list, delete or verify a tag object."""

    def run(self, args: Sequence[str]) -> None:
        """Execute the tag command.

        Args:
            args: Command line arguments
        """
        parser = argparse.ArgumentParser()
        parser.add_argument(
            "-a",
            "--annotated",
            help="Create an annotated tag.",
            action="store_true",
        )
        parser.add_argument(
            "-s", "--sign", help="Sign the annotated tag.", action="store_true"
        )
        parser.add_argument("tag_name", help="Name of the tag to create")
        parsed_args = parser.parse_args(args)
        porcelain.tag_create(
            ".",
            parsed_args.tag_name,
            annotated=parsed_args.annotated,
            sign=parsed_args.sign,
        )


class cmd_verify_tag(Command):
    """Check the GPG signature of tags."""

    def run(self, args: Sequence[str]) -> Optional[int]:
        """Execute the verify-tag command.

        Args:
            args: Command line arguments

        Returns:
            Exit code (1 on error, None on success)
        """
        parser = argparse.ArgumentParser()
        parser.add_argument(
            "-v",
            "--verbose",
            help="Print the contents of the tag object before validating it.",
            action="store_true",
        )
        parser.add_argument(
            "--raw",
            help="Print the raw gpg status output to standard error.",
            action="store_true",
        )
        parser.add_argument("tags", nargs="+", help="Tags to verify")
        parsed_args = parser.parse_args(args)

        exit_code = None
        for tag in parsed_args.tags:
            try:
                if parsed_args.verbose:
                    # Show tag contents before verification
                    porcelain.show(
                        ".",
                        objects=[tag],
                        outstream=sys.stdout,
                    )
                porcelain.verify_tag(".", tag)
                if not parsed_args.raw:
                    print(f"gpg: Good signature from tag '{tag}'")
            except Exception as e:
                if not parsed_args.raw:
                    print(f"error: {tag}: {e}", file=sys.stderr)
                else:
                    # In raw mode, let the exception propagate
                    raise
                exit_code = 1

        return exit_code


class cmd_repack(Command):
    """Pack unpacked objects in a repository."""

    def run(self, args: Sequence[str]) -> None:
        """Execute the repack command.

        Args:
            args: Command line arguments
        """
        parser = argparse.ArgumentParser()
        parser.parse_args(args)
        porcelain.repack(".")


class cmd_reflog(Command):
    """Manage reflog information."""

    def run(self, args: Sequence[str]) -> None:
        """Execute the reflog command.

        Args:
            args: Command line arguments
        """
        parser = argparse.ArgumentParser()
        parser.add_argument(
            "ref", nargs="?", default="HEAD", help="Reference to show reflog for"
        )
        parser.add_argument(
            "--all", action="store_true", help="Show reflogs for all refs"
        )
        parsed_args = parser.parse_args(args)

        with Repo(".") as repo:
            config = repo.get_config_stack()
            with get_pager(config=config, cmd_name="reflog") as outstream:
                if parsed_args.all:
                    # Show reflogs for all refs
                    for ref_bytes, entry in porcelain.reflog(repo, all=True):
                        ref_str = ref_bytes.decode("utf-8", "replace")
                        short_new = entry.new_sha[:8].decode("ascii")
                        outstream.write(
                            f"{short_new} {ref_str}: {entry.message.decode('utf-8', 'replace')}\n"
                        )
                else:
                    ref = (
                        parsed_args.ref.encode("utf-8")
                        if isinstance(parsed_args.ref, str)
                        else parsed_args.ref
                    )

                    for i, entry in enumerate(porcelain.reflog(repo, ref)):
                        # Format similar to git reflog
                        from dulwich.reflog import Entry

                        assert isinstance(entry, Entry)
                        short_new = entry.new_sha[:8].decode("ascii")
                        message = (
                            entry.message.decode("utf-8", "replace")
                            if entry.message
                            else ""
                        )
                        outstream.write(
                            f"{short_new} {ref.decode('utf-8', 'replace')}@{{{i}}}: {message}\n"
                        )


class cmd_reset(Command):
    """Reset current HEAD to the specified state."""

    def run(self, args: Sequence[str]) -> None:
        """Execute the reset command.

        Args:
            args: Command line arguments
        """
        parser = argparse.ArgumentParser()
        mode_group = parser.add_mutually_exclusive_group()
        mode_group.add_argument(
            "--hard", action="store_true", help="Reset working tree and index"
        )
        mode_group.add_argument("--soft", action="store_true", help="Reset only HEAD")
        mode_group.add_argument(
            "--mixed", action="store_true", help="Reset HEAD and index"
        )
        parser.add_argument("treeish", nargs="?", help="Commit/tree to reset to")
        parsed_args = parser.parse_args(args)

        if parsed_args.hard:
            mode = "hard"
        elif parsed_args.soft:
            mode = "soft"
        elif parsed_args.mixed:
            mode = "mixed"
        else:
            # Default to mixed behavior
            mode = "mixed"

        # Use the porcelain.reset function for all modes
        porcelain.reset(".", mode=mode, treeish=parsed_args.treeish)


class cmd_revert(Command):
    """Revert some existing commits."""

    def run(self, args: Sequence[str]) -> None:
        """Execute the revert command.

        Args:
            args: Command line arguments
        """
        parser = argparse.ArgumentParser()
        parser.add_argument(
            "--no-commit",
            "-n",
            action="store_true",
            help="Apply changes but don't create a commit",
        )
        parser.add_argument("-m", "--message", help="Custom commit message")
        parser.add_argument("commits", nargs="+", help="Commits to revert")
        parsed_args = parser.parse_args(args)

        result = porcelain.revert(
            ".",
            commits=parsed_args.commits,
            no_commit=parsed_args.no_commit,
            message=parsed_args.message,
        )

        if result and not parsed_args.no_commit:
            logger.info("[%s] Revert completed", result.decode("ascii")[:7])


class cmd_daemon(Command):
    """Run a simple Git protocol server."""

    def run(self, args: Sequence[str]) -> None:
        """Execute the daemon command.

        Args:
            args: Command line arguments
        """
        from dulwich import log_utils

        from .protocol import TCP_GIT_PORT

        parser = argparse.ArgumentParser()
        parser.add_argument(
            "-l",
            "--listen_address",
            default="localhost",
            help="Binding IP address.",
        )
        parser.add_argument(
            "-p",
            "--port",
            type=int,
            default=TCP_GIT_PORT,
            help="Binding TCP port.",
        )
        parser.add_argument(
            "gitdir", nargs="?", default=".", help="Git directory to serve"
        )
        parsed_args = parser.parse_args(args)

        log_utils.default_logging_config()
        porcelain.daemon(
            parsed_args.gitdir,
            address=parsed_args.listen_address,
            port=parsed_args.port,
        )


class cmd_web_daemon(Command):
    """Run a simple HTTP server for Git repositories."""

    def run(self, args: Sequence[str]) -> None:
        """Execute the web-daemon command.

        Args:
            args: Command line arguments
        """
        from dulwich import log_utils

        parser = argparse.ArgumentParser()
        parser.add_argument(
            "-l",
            "--listen_address",
            default="",
            help="Binding IP address.",
        )
        parser.add_argument(
            "-p",
            "--port",
            type=int,
            default=8000,
            help="Binding TCP port.",
        )
        parser.add_argument(
            "gitdir", nargs="?", default=".", help="Git directory to serve"
        )
        parsed_args = parser.parse_args(args)

        log_utils.default_logging_config()
        porcelain.web_daemon(
            parsed_args.gitdir,
            address=parsed_args.listen_address,
            port=parsed_args.port,
        )


class cmd_write_tree(Command):
    """Create a tree object from the current index."""

    def run(self, args: Sequence[str]) -> None:
        """Execute the write-tree command.

        Args:
            args: Command line arguments
        """
        parser = argparse.ArgumentParser()
        parser.parse_args(args)
        sys.stdout.write("{}\n".format(porcelain.write_tree(".").decode()))


class cmd_receive_pack(Command):
    """Receive what is pushed into the repository."""

    def run(self, args: Sequence[str]) -> None:
        """Execute the receive-pack command.

        Args:
            args: Command line arguments
        """
        parser = argparse.ArgumentParser()
        parser.add_argument("gitdir", nargs="?", default=".", help="Git directory")
        parsed_args = parser.parse_args(args)
        porcelain.receive_pack(parsed_args.gitdir)


class cmd_upload_pack(Command):
    """Send objects packed back to git-fetch-pack."""

    def run(self, args: Sequence[str]) -> None:
        """Execute the upload-pack command.

        Args:
            args: Command line arguments
        """
        parser = argparse.ArgumentParser()
        parser.add_argument("gitdir", nargs="?", default=".", help="Git directory")
        parsed_args = parser.parse_args(args)
        porcelain.upload_pack(parsed_args.gitdir)


class cmd_shortlog(Command):
    """Show a shortlog of commits by author."""

    def run(self, args: Sequence[str]) -> None:
        """Execute the shortlog command with the given CLI arguments.

        Args:
            args: List of command line arguments.
        """
        parser = argparse.ArgumentParser()
        parser.add_argument("gitdir", nargs="?", default=".", help="Git directory")
        parser.add_argument("--summary", action="store_true", help="Show summary only")
        parser.add_argument(
            "--sort", action="store_true", help="Sort authors by commit count"
        )
        parsed_args = parser.parse_args(args)

        shortlog_items: list[dict[str, str]] = porcelain.shortlog(
            repo=parsed_args.gitdir,
            summary_only=parsed_args.summary,
            sort_by_commits=parsed_args.sort,
        )

        for item in shortlog_items:
            author: str = item["author"]
            messages: str = item["messages"]
            if parsed_args.summary:
                count = len(messages.splitlines())
                sys.stdout.write(f"{count}\t{author}\n")
            else:
                sys.stdout.write(f"{author} ({len(messages.splitlines())}):\n")
                for msg in messages.splitlines():
                    sys.stdout.write(f"    {msg}\n")
                sys.stdout.write("\n")


class cmd_status(Command):
    """Show the working tree status."""

    def run(self, args: Sequence[str]) -> None:
        """Execute the status command.

        Args:
            args: Command line arguments
        """
        parser = argparse.ArgumentParser()
        parser.add_argument("gitdir", nargs="?", default=".", help="Git directory")
        parsed_args = parser.parse_args(args)
        status = porcelain.status(parsed_args.gitdir)
        if any(names for (kind, names) in status.staged.items()):
            sys.stdout.write("Changes to be committed:\n\n")
            for kind, names in status.staged.items():
                for name in names:
                    sys.stdout.write(
                        f"\t{kind}: {name.decode(sys.getfilesystemencoding())}\n"
                    )
            sys.stdout.write("\n")
        if status.unstaged:
            sys.stdout.write("Changes not staged for commit:\n\n")
            for name in status.unstaged:
                sys.stdout.write(f"\t{name.decode(sys.getfilesystemencoding())}\n")
            sys.stdout.write("\n")
        if status.untracked:
            sys.stdout.write("Untracked files:\n\n")
            for name in status.untracked:
                sys.stdout.write(f"\t{name}\n")
            sys.stdout.write("\n")


class cmd_ls_remote(Command):
    """List references in a remote repository."""

    def run(self, args: Sequence[str]) -> None:
        """Execute the ls-remote command.

        Args:
            args: Command line arguments
        """
        parser = argparse.ArgumentParser()
        parser.add_argument(
            "--symref", action="store_true", help="Show symbolic references"
        )
        parser.add_argument("url", help="Remote URL to list references from")
        parsed_args = parser.parse_args(args)
        result = porcelain.ls_remote(parsed_args.url)

        if parsed_args.symref:
            # Show symrefs first, like git does
            for ref, target in sorted(result.symrefs.items()):
                if target:
                    sys.stdout.write(f"ref: {target.decode()}\t{ref.decode()}\n")

        # Show regular refs
        for ref in sorted(result.refs):
            sha = result.refs[ref]
            if sha is not None:
                sys.stdout.write(f"{sha.decode()}\t{ref.decode()}\n")


class cmd_ls_tree(Command):
    """List the contents of a tree object."""

    def run(self, args: Sequence[str]) -> None:
        """Execute the ls-tree command.

        Args:
            args: Command line arguments
        """
        parser = argparse.ArgumentParser()
        parser.add_argument(
            "-r",
            "--recursive",
            action="store_true",
            help="Recursively list tree contents.",
        )
        parser.add_argument(
            "--name-only", action="store_true", help="Only display name."
        )
        parser.add_argument("treeish", nargs="?", help="Tree-ish to list")
        parsed_args = parser.parse_args(args)
        with Repo(".") as repo:
            config = repo.get_config_stack()
            with get_pager(config=config, cmd_name="ls-tree") as outstream:
                porcelain.ls_tree(
                    repo,
                    parsed_args.treeish,
                    outstream=outstream,
                    recursive=parsed_args.recursive,
                    name_only=parsed_args.name_only,
                )


class cmd_pack_objects(Command):
    """Create a packed archive of objects."""

    def run(self, args: Sequence[str]) -> None:
        """Execute the pack-objects command.

        Args:
            args: Command line arguments
        """
        parser = argparse.ArgumentParser()
        parser.add_argument(
            "--stdout", action="store_true", help="Write pack to stdout"
        )
        parser.add_argument("--deltify", action="store_true", help="Create deltas")
        parser.add_argument(
            "--no-reuse-deltas", action="store_true", help="Don't reuse existing deltas"
        )
        parser.add_argument("basename", nargs="?", help="Base name for pack files")
        parsed_args = parser.parse_args(args)

        if not parsed_args.stdout and not parsed_args.basename:
            parser.error("basename required when not using --stdout")

        object_ids = [line.strip().encode() for line in sys.stdin.readlines()]
        deltify = parsed_args.deltify
        reuse_deltas = not parsed_args.no_reuse_deltas

        if parsed_args.stdout:
            packf = getattr(sys.stdout, "buffer", sys.stdout)
            assert isinstance(packf, BinaryIO)
            idxf = None
            close = []
        else:
            packf = open(parsed_args.basename + ".pack", "wb")
            idxf = open(parsed_args.basename + ".idx", "wb")
            close = [packf, idxf]

        porcelain.pack_objects(
            ".", object_ids, packf, idxf, deltify=deltify, reuse_deltas=reuse_deltas
        )
        for f in close:
            f.close()


class cmd_unpack_objects(Command):
    """Unpack objects from a packed archive."""

    def run(self, args: Sequence[str]) -> None:
        """Execute the unpack-objects command.

        Args:
            args: Command line arguments
        """
        parser = argparse.ArgumentParser()
        parser.add_argument("pack_file", help="Pack file to unpack")
        parsed_args = parser.parse_args(args)

        count = porcelain.unpack_objects(parsed_args.pack_file)
        logger.info("Unpacked %d objects", count)


class cmd_prune(Command):
    """Prune all unreachable objects from the object database."""

    def run(self, args: Sequence[str]) -> Optional[int]:
        """Execute the prune command.

        Args:
            args: Command line arguments
        """
        import datetime
        import time

        from dulwich.object_store import DEFAULT_TEMPFILE_GRACE_PERIOD

        parser = argparse.ArgumentParser(
            description="Remove temporary pack files left behind by interrupted operations"
        )
        parser.add_argument(
            "--expire",
            nargs="?",
            const="2.weeks.ago",
            help="Only prune files older than the specified date (default: 2.weeks.ago)",
        )
        parser.add_argument(
            "--dry-run",
            "-n",
            action="store_true",
            help="Only report what would be removed",
        )
        parser.add_argument(
            "--verbose",
            "-v",
            action="store_true",
            help="Report all actions",
        )
        parsed_args = parser.parse_args(args)

        # Parse expire grace period
        grace_period = DEFAULT_TEMPFILE_GRACE_PERIOD
        if parsed_args.expire:
            try:
                grace_period = parse_relative_time(parsed_args.expire)
            except ValueError:
                # Try to parse as absolute date
                try:
                    date = datetime.datetime.strptime(parsed_args.expire, "%Y-%m-%d")
                    grace_period = int(time.time() - date.timestamp())
                except ValueError:
                    logger.error("Invalid expire date: %s", parsed_args.expire)
                    return 1

        # Progress callback
        def progress(msg: str) -> None:
            if parsed_args.verbose:
                logger.info("%s", msg)

        try:
            porcelain.prune(
                ".",
                grace_period=grace_period,
                dry_run=parsed_args.dry_run,
                progress=progress if parsed_args.verbose else None,
            )
            return None
        except porcelain.Error as e:
            logger.error("%s", e)
            return 1


class cmd_pull(Command):
    """Fetch from and integrate with another repository or a local branch."""

    def run(self, args: Sequence[str]) -> None:
        """Execute the pull command.

        Args:
            args: Command line arguments
        """
        parser = argparse.ArgumentParser()
        parser.add_argument("from_location", type=str)
        parser.add_argument("refspec", type=str, nargs="*")
        parser.add_argument("--filter", type=str, nargs=1)
        parser.add_argument("--protocol", type=int)
        parsed_args = parser.parse_args(args)
        porcelain.pull(
            ".",
            remote_location=parsed_args.from_location or None,
            refspecs=parsed_args.refspec or None,
            filter_spec=parsed_args.filter,
            protocol_version=parsed_args.protocol or None,
        )


class cmd_push(Command):
    """Update remote refs along with associated objects."""

    def run(self, argv: Sequence[str]) -> Optional[int]:
        """Execute the push command.

        Args:
            argv: Command line arguments
        """
        parser = argparse.ArgumentParser()
        parser.add_argument("-f", "--force", action="store_true", help="Force")
        parser.add_argument("to_location", type=str)
        parser.add_argument("refspec", type=str, nargs="*")
        args = parser.parse_args(argv)
        try:
            porcelain.push(
                ".", args.to_location, args.refspec or None, force=args.force
            )
        except porcelain.DivergedBranches:
            sys.stderr.write("Diverged branches; specify --force to override")
            return 1

        return None


class cmd_remote_add(Command):
    """Add a remote repository."""

    def run(self, args: Sequence[str]) -> None:
        """Execute the remote-add command.

        Args:
            args: Command line arguments
        """
        parser = argparse.ArgumentParser()
        parser.add_argument("name", help="Name of the remote")
        parser.add_argument("url", help="URL of the remote")
        parsed_args = parser.parse_args(args)
        porcelain.remote_add(".", parsed_args.name, parsed_args.url)


class SuperCommand(Command):
    """Base class for commands that have subcommands."""

    subcommands: ClassVar[dict[str, type[Command]]] = {}
    default_command: ClassVar[Optional[type[Command]]] = None

    def run(self, args: Sequence[str]) -> Optional[int]:
        """Execute the subcommand command.

        Args:
            args: Command line arguments
        """
        if not args:
            if self.default_command:
                return self.default_command().run(args)
            else:
                logger.info(
                    "Supported subcommands: %s", ", ".join(self.subcommands.keys())
                )
                return False
        cmd = args[0]
        try:
            cmd_kls = self.subcommands[cmd]
        except KeyError:
            logger.error("No such subcommand: %s", args[0])
            sys.exit(1)
        return cmd_kls().run(args[1:])


class cmd_remote(SuperCommand):
    """Manage set of tracked repositories."""

    subcommands: ClassVar[dict[str, type[Command]]] = {
        "add": cmd_remote_add,
    }


class cmd_submodule_list(Command):
    """List submodules."""

    def run(self, argv: Sequence[str]) -> None:
        """Execute the submodule-list command.

        Args:
            argv: Command line arguments
        """
        parser = argparse.ArgumentParser()
        parser.parse_args(argv)
        for path, sha in porcelain.submodule_list("."):
            sys.stdout.write(f" {sha} {path}\n")


class cmd_submodule_init(Command):
    """Initialize submodules."""

    def run(self, argv: Sequence[str]) -> None:
        """Execute the submodule-init command.

        Args:
            argv: Command line arguments
        """
        parser = argparse.ArgumentParser()
        parser.parse_args(argv)
        porcelain.submodule_init(".")


class cmd_submodule_add(Command):
    """Add a submodule."""

    def run(self, argv: Sequence[str]) -> None:
        """Execute the submodule-add command.

        Args:
            argv: Command line arguments
        """
        parser = argparse.ArgumentParser()
        parser.add_argument("url", help="URL of repository to add as submodule")
        parser.add_argument("path", nargs="?", help="Path where submodule should live")
        parser.add_argument("--name", help="Name for the submodule")
        args = parser.parse_args(argv)
        porcelain.submodule_add(".", args.url, args.path, args.name)


class cmd_submodule_update(Command):
    """Update submodules."""

    def run(self, argv: Sequence[str]) -> None:
        """Execute the submodule-update command.

        Args:
            argv: Command line arguments
        """
        parser = argparse.ArgumentParser()
        parser.add_argument(
            "--init", action="store_true", help="Initialize submodules first"
        )
        parser.add_argument(
            "--force",
            action="store_true",
            help="Force update even if local changes exist",
        )
        parser.add_argument(
            "paths", nargs="*", help="Specific submodule paths to update"
        )
        args = parser.parse_args(argv)
        paths = args.paths if args.paths else None
        porcelain.submodule_update(".", paths=paths, init=args.init, force=args.force)


class cmd_submodule(SuperCommand):
    """Initialize, update or inspect submodules."""

    subcommands: ClassVar[dict[str, type[Command]]] = {
        "add": cmd_submodule_add,
        "init": cmd_submodule_init,
        "list": cmd_submodule_list,
        "update": cmd_submodule_update,
    }

    default_command = cmd_submodule_list


class cmd_check_ignore(Command):
    """Check whether files are excluded by gitignore."""

    def run(self, args: Sequence[str]) -> int:
        """Execute the check-ignore command.

        Args:
            args: Command line arguments
        """
        parser = argparse.ArgumentParser()
        parser.add_argument("paths", nargs="+", help="Paths to check")
        parsed_args = parser.parse_args(args)
        ret = 1
        for path in porcelain.check_ignore(".", parsed_args.paths):
            logger.info(path)
            ret = 0
        return ret


class cmd_check_mailmap(Command):
    """Show canonical names and email addresses of contacts."""

    def run(self, args: Sequence[str]) -> None:
        """Execute the check-mailmap command.

        Args:
            args: Command line arguments
        """
        parser = argparse.ArgumentParser()
        parser.add_argument("identities", nargs="+", help="Identities to check")
        parsed_args = parser.parse_args(args)
        for identity in parsed_args.identities:
            canonical_identity = porcelain.check_mailmap(".", identity)
            logger.info(canonical_identity)


class cmd_branch(Command):
    """List, create, or delete branches."""

    def run(self, args: Sequence[str]) -> Optional[int]:
        """Execute the branch command.

        Args:
            args: Command line arguments
        """
        parser = argparse.ArgumentParser()
        parser.add_argument(
            "branch",
            type=str,
            nargs="?",
            help="Name of the branch",
        )
        parser.add_argument(
            "-d",
            "--delete",
            action="store_true",
            help="Delete branch",
        )
        parser.add_argument("--all", action="store_true", help="List all branches")
        parser.add_argument(
            "--merged", action="store_true", help="List merged into current branch"
        )
        parser.add_argument(
            "--no-merged",
            action="store_true",
            help="List branches not merged into current branch",
        )
        parser.add_argument(
            "--remotes", action="store_true", help="List remotes branches"
        )
        parser.add_argument(
            "--contains",
            nargs="?",
            const="HEAD",
            help="List branches that contain a specific commit",
        )
        parser.add_argument(
            "--column", action="store_true", help="Display branch list in columns"
        )
        parser.add_argument(
            "--list",
            nargs="?",
            const=None,
            help="List branches matching a pattern",
        )
        parsed_args = parser.parse_args(args)

        def print_branches(
            branches: Union[Iterator[bytes], Sequence[bytes]], use_columns: bool = False
        ) -> None:
            if use_columns:
                write_columns(branches, sys.stdout)
            else:
                for branch in branches:
                    sys.stdout.write(f"{branch.decode()}\n")

        branches: Union[Iterator[bytes], list[bytes], None] = None

        try:
            if parsed_args.all:
                branches = porcelain.branch_list(".") + porcelain.branch_remotes_list(
                    "."
                )
            elif parsed_args.remotes:
                branches = porcelain.branch_remotes_list(".")
            elif parsed_args.merged:
                branches = porcelain.merged_branches(".")
            elif parsed_args.no_merged:
                branches = porcelain.no_merged_branches(".")
            elif parsed_args.contains:
                try:
                    branches = list(
                        porcelain.branches_containing(".", commit=parsed_args.contains)
                    )

                except KeyError as e:
                    sys.stderr.write(
                        f"error: object name {e.args[0].decode()} not found\n"
                    )
                    return 1

        except porcelain.Error as e:
            sys.stderr.write(f"{e}")
            return 1

        pattern = parsed_args.list
        if pattern is not None and branches:
            branches = porcelain.filter_branches_by_pattern(branches, pattern)

        if branches is not None:
            print_branches(branches, parsed_args.column)
            return 0

        if not parsed_args.branch:
            logger.error("Usage: dulwich branch [-d] BRANCH_NAME")
            return 1

        if parsed_args.delete:
            porcelain.branch_delete(".", name=parsed_args.branch)
        else:
            try:
                porcelain.branch_create(".", name=parsed_args.branch)
            except porcelain.Error as e:
                sys.stderr.write(f"{e}")
                return 1
        return 0


class cmd_checkout(Command):
    """Switch branches or restore working tree files."""

    def run(self, args: Sequence[str]) -> Optional[int]:
        """Execute the checkout command.

        Args:
            args: Command line arguments
        """
        parser = argparse.ArgumentParser()
        parser.add_argument(
            "target",
            type=str,
            help="Name of the branch, tag, or commit to checkout",
        )
        parser.add_argument(
            "-f",
            "--force",
            action="store_true",
            help="Force checkout",
        )
        parser.add_argument(
            "-b",
            "--new-branch",
            type=str,
            help="Create a new branch at the target and switch to it",
        )
        parsed_args = parser.parse_args(args)
        if not parsed_args.target:
            logger.error("Usage: dulwich checkout TARGET [--force] [-b NEW_BRANCH]")
            return 1

        try:
            porcelain.checkout(
                ".",
                target=parsed_args.target,
                force=parsed_args.force,
                new_branch=parsed_args.new_branch,
            )
        except porcelain.CheckoutError as e:
            sys.stderr.write(f"{e}\n")
            return 1
        return 0


class cmd_stash_list(Command):
    """List stash entries."""

    def run(self, args: Sequence[str]) -> None:
        """Execute the stash-list command.

        Args:
            args: Command line arguments
        """
        parser = argparse.ArgumentParser()
        parser.parse_args(args)
        from .repo import Repo
        from .stash import Stash

        with Repo(".") as r:
            stash = Stash.from_repo(r)
            for i, entry in enumerate(stash.stashes()):
                logger.info(
                    "stash@{%d}: %s",
                    i,
                    entry.message.decode("utf-8", "replace").rstrip("\n"),
                )


class cmd_stash_push(Command):
    """Save your local modifications to a new stash."""

    def run(self, args: Sequence[str]) -> None:
        """Execute the stash-push command.

        Args:
            args: Command line arguments
        """
        parser = argparse.ArgumentParser()
        parser.parse_args(args)
        porcelain.stash_push(".")
        logger.info("Saved working directory and index state")


class cmd_stash_pop(Command):
    """Apply a stash and remove it from the stash list."""

    def run(self, args: Sequence[str]) -> None:
        """Execute the stash-pop command.

        Args:
            args: Command line arguments
        """
        parser = argparse.ArgumentParser()
        parser.parse_args(args)
        porcelain.stash_pop(".")
        logger.info("Restored working directory and index state")


class cmd_bisect(SuperCommand):
    """Use binary search to find the commit that introduced a bug."""

    subcommands: ClassVar[dict[str, type[Command]]] = {}

    def run(self, args: Sequence[str]) -> Optional[int]:
        """Execute the bisect command.

        Args:
            args: Command line arguments
        """
        parser = argparse.ArgumentParser(prog="dulwich bisect")
        subparsers = parser.add_subparsers(dest="subcommand", help="bisect subcommands")

        # bisect start
        start_parser = subparsers.add_parser("start", help="Start a new bisect session")
        start_parser.add_argument("bad", nargs="?", help="Bad commit")
        start_parser.add_argument("good", nargs="*", help="Good commit(s)")
        start_parser.add_argument(
            "--no-checkout",
            action="store_true",
            help="Don't checkout commits during bisect",
        )
        start_parser.add_argument(
            "--term-bad", default="bad", help="Term to use for bad commits"
        )
        start_parser.add_argument(
            "--term-good", default="good", help="Term to use for good commits"
        )
        start_parser.add_argument(
            "--", dest="paths", nargs="*", help="Paths to limit bisect to"
        )

        # bisect bad
        bad_parser = subparsers.add_parser("bad", help="Mark a commit as bad")
        bad_parser.add_argument("rev", nargs="?", help="Commit to mark as bad")

        # bisect good
        good_parser = subparsers.add_parser("good", help="Mark a commit as good")
        good_parser.add_argument("rev", nargs="?", help="Commit to mark as good")

        # bisect skip
        skip_parser = subparsers.add_parser("skip", help="Skip commits")
        skip_parser.add_argument("revs", nargs="*", help="Commits to skip")

        # bisect reset
        reset_parser = subparsers.add_parser("reset", help="Reset bisect state")
        reset_parser.add_argument("commit", nargs="?", help="Commit to reset to")

        # bisect log
        subparsers.add_parser("log", help="Show bisect log")

        # bisect replay
        replay_parser = subparsers.add_parser("replay", help="Replay bisect log")
        replay_parser.add_argument("logfile", help="Log file to replay")

        # bisect help
        subparsers.add_parser("help", help="Show help")

        parsed_args = parser.parse_args(args)

        if not parsed_args.subcommand:
            parser.print_help()
            return 1

        try:
            if parsed_args.subcommand == "start":
                next_sha = porcelain.bisect_start(
                    bad=parsed_args.bad,
                    good=parsed_args.good if parsed_args.good else None,
                    paths=parsed_args.paths,
                    no_checkout=parsed_args.no_checkout,
                    term_bad=parsed_args.term_bad,
                    term_good=parsed_args.term_good,
                )
                if next_sha:
                    logger.info(
                        "Bisecting: checking out '%s'", next_sha.decode("ascii")
                    )

            elif parsed_args.subcommand == "bad":
                next_sha = porcelain.bisect_bad(rev=parsed_args.rev)
                if next_sha:
                    logger.info(
                        "Bisecting: checking out '%s'", next_sha.decode("ascii")
                    )
                else:
                    # Bisect complete - find the first bad commit
                    with porcelain.open_repo_closing(".") as r:
                        bad_ref = os.path.join(r.controldir(), "refs", "bisect", "bad")
                        with open(bad_ref, "rb") as f:
                            bad_sha = f.read().strip()
                        commit = r.object_store[bad_sha]
                        assert isinstance(commit, Commit)
                        message = commit.message.decode(
                            "utf-8", errors="replace"
                        ).split("\n")[0]
                        logger.info(
                            "%s is the first bad commit", bad_sha.decode("ascii")
                        )
                        logger.info("commit %s", bad_sha.decode("ascii"))
                        logger.info("    %s", message)

            elif parsed_args.subcommand == "good":
                next_sha = porcelain.bisect_good(rev=parsed_args.rev)
                if next_sha:
                    logger.info(
                        "Bisecting: checking out '%s'", next_sha.decode("ascii")
                    )

            elif parsed_args.subcommand == "skip":
                next_sha = porcelain.bisect_skip(
                    revs=parsed_args.revs if parsed_args.revs else None
                )
                if next_sha:
                    logger.info(
                        "Bisecting: checking out '%s'", next_sha.decode("ascii")
                    )

            elif parsed_args.subcommand == "reset":
                porcelain.bisect_reset(commit=parsed_args.commit)
                logger.info("Bisect reset")

            elif parsed_args.subcommand == "log":
                log = porcelain.bisect_log()
                logger.info(log.rstrip())

            elif parsed_args.subcommand == "replay":
                porcelain.bisect_replay(".", log_file=parsed_args.logfile)
                logger.info("Replayed bisect log from %s", parsed_args.logfile)

            elif parsed_args.subcommand == "help":
                parser.print_help()

        except porcelain.Error as e:
            logger.error("%s", e)
            return 1
        except ValueError as e:
            logger.error("%s", e)
            return 1

        return 0


class cmd_stash(SuperCommand):
    """Stash the changes in a dirty working directory away."""

    subcommands: ClassVar[dict[str, type[Command]]] = {
        "list": cmd_stash_list,
        "pop": cmd_stash_pop,
        "push": cmd_stash_push,
    }


class cmd_ls_files(Command):
    """Show information about files in the index and working tree."""

    def run(self, args: Sequence[str]) -> None:
        """Execute the ls-files command.

        Args:
            args: Command line arguments
        """
        parser = argparse.ArgumentParser()
        parser.parse_args(args)
        for name in porcelain.ls_files("."):
            logger.info(name)


class cmd_describe(Command):
    """Give an object a human readable name based on an available ref."""

    def run(self, args: Sequence[str]) -> None:
        """Execute the describe command.

        Args:
            args: Command line arguments
        """
        parser = argparse.ArgumentParser()
        parser.parse_args(args)
        logger.info(porcelain.describe("."))


class cmd_merge(Command):
    """Join two or more development histories together."""

    def run(self, args: Sequence[str]) -> Optional[int]:
        """Execute the merge command.

        Args:
            args: Command line arguments
        """
        parser = argparse.ArgumentParser()
        parser.add_argument("commit", type=str, help="Commit to merge")
        parser.add_argument(
            "--no-commit", action="store_true", help="Do not create a merge commit"
        )
        parser.add_argument(
            "--no-ff", action="store_true", help="Force create a merge commit"
        )
        parser.add_argument("-m", "--message", type=str, help="Merge commit message")
        parsed_args = parser.parse_args(args)

        try:
            merge_commit_id, conflicts = porcelain.merge(
                ".",
                parsed_args.commit,
                no_commit=parsed_args.no_commit,
                no_ff=parsed_args.no_ff,
                message=parsed_args.message,
            )

            if conflicts:
                logger.warning("Merge conflicts in %d file(s):", len(conflicts))
                for conflict_path in conflicts:
                    logger.warning("  %s", conflict_path.decode())
                logger.error(
                    "Automatic merge failed; fix conflicts and then commit the result."
                )
                return 1
            elif merge_commit_id is None and not parsed_args.no_commit:
                logger.info("Already up to date.")
            elif parsed_args.no_commit:
                logger.info("Automatic merge successful; not committing as requested.")
            else:
                assert merge_commit_id is not None
                logger.info(
                    "Merge successful. Created merge commit %s",
                    merge_commit_id.decode(),
                )
            return 0
        except porcelain.Error as e:
            logger.error("%s", e)
            return 1


class cmd_notes_add(Command):
    """Add notes to a commit."""

    def run(self, args: Sequence[str]) -> None:
        """Execute the notes-add command.

        Args:
            args: Command line arguments
        """
        parser = argparse.ArgumentParser()
        parser.add_argument("object", help="Object to annotate")
        parser.add_argument("-m", "--message", help="Note message", required=True)
        parser.add_argument(
            "--ref", default="commits", help="Notes ref (default: commits)"
        )
        parsed_args = parser.parse_args(args)

        porcelain.notes_add(
            ".", parsed_args.object, parsed_args.message, ref=parsed_args.ref
        )


class cmd_notes_show(Command):
    """Show notes for a commit."""

    def run(self, args: Sequence[str]) -> None:
        """Execute the notes-show command.

        Args:
            args: Command line arguments
        """
        parser = argparse.ArgumentParser()
        parser.add_argument("object", help="Object to show notes for")
        parser.add_argument(
            "--ref", default="commits", help="Notes ref (default: commits)"
        )
        parsed_args = parser.parse_args(args)

        note = porcelain.notes_show(".", parsed_args.object, ref=parsed_args.ref)
        if note:
            sys.stdout.buffer.write(note)
        else:
            logger.info("No notes found for object %s", parsed_args.object)


class cmd_notes_remove(Command):
    """Remove notes for a commit."""

    def run(self, args: Sequence[str]) -> None:
        """Execute the notes-remove command.

        Args:
            args: Command line arguments
        """
        parser = argparse.ArgumentParser()
        parser.add_argument("object", help="Object to remove notes from")
        parser.add_argument(
            "--ref", default="commits", help="Notes ref (default: commits)"
        )
        parsed_args = parser.parse_args(args)

        result = porcelain.notes_remove(".", parsed_args.object, ref=parsed_args.ref)
        if result:
            logger.info("Removed notes for object %s", parsed_args.object)
        else:
            logger.info("No notes found for object %s", parsed_args.object)


class cmd_notes_list(Command):
    """List all note objects."""

    def run(self, args: Sequence[str]) -> None:
        """Execute the notes-list command.

        Args:
            args: Command line arguments
        """
        parser = argparse.ArgumentParser()
        parser.add_argument(
            "--ref", default="commits", help="Notes ref (default: commits)"
        )
        parsed_args = parser.parse_args(args)

        notes = porcelain.notes_list(".", ref=parsed_args.ref)
        for object_sha, note_content in notes:
            logger.info(object_sha.hex())


class cmd_notes(SuperCommand):
    """Add or inspect object notes."""

    subcommands: ClassVar[dict[str, type[Command]]] = {
        "add": cmd_notes_add,
        "show": cmd_notes_show,
        "remove": cmd_notes_remove,
        "list": cmd_notes_list,
    }

    default_command = cmd_notes_list


class cmd_cherry_pick(Command):
    """Apply the changes introduced by some existing commits."""

    def run(self, args: Sequence[str]) -> Optional[int]:
        """Execute the cherry-pick command.

        Args:
            args: Command line arguments
        """
        parser = argparse.ArgumentParser(
            description="Apply the changes introduced by some existing commits"
        )
        parser.add_argument("commit", nargs="?", help="Commit to cherry-pick")
        parser.add_argument(
            "-n",
            "--no-commit",
            action="store_true",
            help="Apply changes without making a commit",
        )
        parser.add_argument(
            "--continue",
            dest="continue_",
            action="store_true",
            help="Continue after resolving conflicts",
        )
        parser.add_argument(
            "--abort",
            action="store_true",
            help="Abort the current cherry-pick operation",
        )
        parsed_args = parser.parse_args(args)

        # Check argument validity
        if parsed_args.continue_ or parsed_args.abort:
            if parsed_args.commit is not None:
                parser.error("Cannot specify commit with --continue or --abort")
                return 1
        else:
            if parsed_args.commit is None:
                parser.error("Commit argument is required")
                return 1

        try:
            commit_arg = parsed_args.commit

            result = porcelain.cherry_pick(
                ".",
                commit_arg,
                no_commit=parsed_args.no_commit,
                continue_=parsed_args.continue_,
                abort=parsed_args.abort,
            )

            if parsed_args.abort:
                logger.info("Cherry-pick aborted.")
            elif parsed_args.continue_:
                if result:
                    logger.info("Cherry-pick completed: %s", result.decode())
                else:
                    logger.info("Cherry-pick completed.")
            elif result is None:
                if parsed_args.no_commit:
                    logger.info("Cherry-pick applied successfully (no commit created).")
                else:
                    # This shouldn't happen unless there were conflicts
                    logger.warning("Cherry-pick resulted in conflicts.")
            else:
                logger.info("Cherry-pick successful: %s", result.decode())

            return None
        except porcelain.Error as e:
            logger.error("%s", e)
            return 1


class cmd_merge_tree(Command):
    """Show three-way merge without touching index."""

    def run(self, args: Sequence[str]) -> Optional[int]:
        """Execute the merge-tree command.

        Args:
            args: Command line arguments
        """
        parser = argparse.ArgumentParser(
            description="Perform a tree-level merge without touching the working directory"
        )
        parser.add_argument(
            "base_tree",
            nargs="?",
            help="The common ancestor tree (optional, defaults to empty tree)",
        )
        parser.add_argument("our_tree", help="Our side of the merge")
        parser.add_argument("their_tree", help="Their side of the merge")
        parser.add_argument(
            "-z",
            "--name-only",
            action="store_true",
            help="Output only conflict paths, null-terminated",
        )
        parsed_args = parser.parse_args(args)

        try:
            # Determine base tree - if only two parsed_args provided, base is None
            if parsed_args.base_tree is None:
                # Only two arguments provided
                base_tree = None
                our_tree = parsed_args.our_tree
                their_tree = parsed_args.their_tree
            else:
                # Three arguments provided
                base_tree = parsed_args.base_tree
                our_tree = parsed_args.our_tree
                their_tree = parsed_args.their_tree

            merged_tree_id, conflicts = porcelain.merge_tree(
                ".", base_tree, our_tree, their_tree
            )

            if parsed_args.name_only:
                # Output only conflict paths, null-terminated
                for conflict_path in conflicts:
                    sys.stdout.buffer.write(conflict_path)
                    sys.stdout.buffer.write(b"\0")
            else:
                # Output the merged tree SHA
                logger.info(merged_tree_id.decode("ascii"))

                # Output conflict information
                if conflicts:
                    logger.warning("\nConflicts in %d file(s):", len(conflicts))
                    for conflict_path in conflicts:
                        logger.warning("  %s", conflict_path.decode())

            return None

        except porcelain.Error as e:
            logger.error("%s", e)
            return 1
        except KeyError as e:
            logger.error("Object not found: %s", e)
            return 1


class cmd_gc(Command):
    """Cleanup unnecessary files and optimize the local repository."""

    def run(self, args: Sequence[str]) -> Optional[int]:
        """Execute the gc command.

        Args:
            args: Command line arguments
        """
        import datetime
        import time

        parser = argparse.ArgumentParser()
        parser.add_argument(
            "--auto",
            action="store_true",
            help="Only run gc if needed",
        )
        parser.add_argument(
            "--aggressive",
            action="store_true",
            help="Use more aggressive settings",
        )
        parser.add_argument(
            "--no-prune",
            action="store_true",
            help="Do not prune unreachable objects",
        )
        parser.add_argument(
            "--prune",
            nargs="?",
            const="now",
            help="Prune unreachable objects older than date (default: 2 weeks ago)",
        )
        parser.add_argument(
            "--dry-run",
            "-n",
            action="store_true",
            help="Only report what would be done",
        )
        parser.add_argument(
            "--quiet",
            "-q",
            action="store_true",
            help="Only report errors",
        )
        parsed_args = parser.parse_args(args)

        # Parse prune grace period
        grace_period = None
        if parsed_args.prune:
            try:
                grace_period = parse_relative_time(parsed_args.prune)
            except ValueError:
                # Try to parse as absolute date
                try:
                    date = datetime.datetime.strptime(parsed_args.prune, "%Y-%m-%d")
                    grace_period = int(time.time() - date.timestamp())
                except ValueError:
                    logger.error("Invalid prune date: %s", parsed_args.prune)
                    return 1
        elif not parsed_args.no_prune:
            # Default to 2 weeks
            grace_period = 1209600

        # Progress callback
        def progress(msg: str) -> None:
            if not parsed_args.quiet:
                logger.info(msg)

        try:
            stats = porcelain.gc(
                ".",
                auto=parsed_args.auto,
                aggressive=parsed_args.aggressive,
                prune=not parsed_args.no_prune,
                grace_period=grace_period,
                dry_run=parsed_args.dry_run,
                progress=progress if not parsed_args.quiet else None,
            )

            # Report results
            if not parsed_args.quiet:
                if parsed_args.dry_run:
                    logger.info("\nDry run results:")
            if not parsed_args.quiet:
                if parsed_args.dry_run:
                    print("\nDry run results:")
                else:
                    logger.info("\nGarbage collection complete:")

                if stats.pruned_objects:
                    logger.info(
                        "  Pruned %d unreachable objects", len(stats.pruned_objects)
                    )
                    logger.info("  Freed %s", format_bytes(stats.bytes_freed))

                if stats.packs_before != stats.packs_after:
                    logger.info(
                        "  Reduced pack files from %d to %d",
                        stats.packs_before,
                        stats.packs_after,
                    )

        except porcelain.Error as e:
            logger.error("%s", e)
            return 1
        return None


class cmd_count_objects(Command):
    """Count unpacked number of objects and their disk consumption."""

    def run(self, args: Sequence[str]) -> None:
        """Execute the count-objects command.

        Args:
            args: Command line arguments
        """
        parser = argparse.ArgumentParser()
        parser.add_argument(
            "-v",
            "--verbose",
            action="store_true",
            help="Display verbose information.",
        )
        parsed_args = parser.parse_args(args)

        if parsed_args.verbose:
            stats = porcelain.count_objects(".", verbose=True)
            # Display verbose output
            logger.info("count: %d", stats.count)
            logger.info("size: %d", stats.size // 1024)  # Size in KiB
            assert stats.in_pack is not None
            logger.info("in-pack: %d", stats.in_pack)
            assert stats.packs is not None
            logger.info("packs: %d", stats.packs)
            assert stats.size_pack is not None
            logger.info("size-pack: %d", stats.size_pack // 1024)  # Size in KiB
        else:
            # Simple output
            stats = porcelain.count_objects(".", verbose=False)
            logger.info("%d objects, %d kilobytes", stats.count, stats.size // 1024)


class cmd_rebase(Command):
    """Reapply commits on top of another base tip."""

    def run(self, args: Sequence[str]) -> int:
        """Execute the rebase command.

        Args:
            args: Command line arguments
        """
        parser = argparse.ArgumentParser()
        parser.add_argument(
            "upstream", nargs="?", help="Upstream branch to rebase onto"
        )
        parser.add_argument("--onto", type=str, help="Rebase onto specific commit")
        parser.add_argument(
            "--branch", type=str, help="Branch to rebase (default: current)"
        )
        parser.add_argument(
            "-i", "--interactive", action="store_true", help="Interactive rebase"
        )
        parser.add_argument(
            "--edit-todo",
            action="store_true",
            help="Edit the todo list during an interactive rebase",
        )
        parser.add_argument(
            "--abort", action="store_true", help="Abort an in-progress rebase"
        )
        parser.add_argument(
            "--continue",
            dest="continue_rebase",
            action="store_true",
            help="Continue an in-progress rebase",
        )
        parser.add_argument(
            "--skip", action="store_true", help="Skip current commit and continue"
        )
        parsed_args = parser.parse_args(args)

        # Handle abort/continue/skip first
        if parsed_args.abort:
            try:
                porcelain.rebase(".", parsed_args.upstream or "HEAD", abort=True)
                logger.info("Rebase aborted.")
            except porcelain.Error as e:
                logger.error("%s", e)
                return 1
            return 0

        if parsed_args.continue_rebase:
            try:
                # Check if interactive rebase is in progress
                if porcelain.is_interactive_rebase("."):
                    result = porcelain.rebase(
                        ".",
                        parsed_args.upstream or "HEAD",
                        continue_rebase=True,
                        interactive=True,
                    )
                    if result:
                        logger.info("Rebase complete.")
                    else:
                        logger.info("Rebase paused. Use --continue to resume.")
                else:
                    new_shas = porcelain.rebase(
                        ".", parsed_args.upstream or "HEAD", continue_rebase=True
                    )
                    logger.info("Rebase complete.")
            except porcelain.Error as e:
                logger.error("%s", e)
                return 1
            return 0

        if parsed_args.edit_todo:
            # Edit todo list for interactive rebase
            try:
                porcelain.rebase(".", parsed_args.upstream or "HEAD", edit_todo=True)
                logger.info("Todo list updated.")
            except porcelain.Error as e:
                logger.error("%s", e)
                return 1
            return 0

        # Normal rebase requires upstream
        if not parsed_args.upstream:
            logger.error("Missing required argument 'upstream'")
            return 1

        try:
            if parsed_args.interactive:
                # Interactive rebase
                result = porcelain.rebase(
                    ".",
                    parsed_args.upstream,
                    onto=parsed_args.onto,
                    branch=parsed_args.branch,
                    interactive=True,
                )
                if result:
                    logger.info(
                        "Interactive rebase started. Edit the todo list and save."
                    )
                else:
                    logger.info("No commits to rebase.")
            else:
                # Regular rebase
                new_shas = porcelain.rebase(
                    ".",
                    parsed_args.upstream,
                    onto=parsed_args.onto,
                    branch=parsed_args.branch,
                )

                if new_shas:
                    logger.info("Successfully rebased %d commits.", len(new_shas))
                else:
                    logger.info("Already up to date.")
            return 0

        except porcelain.Error as e:
            logger.error("%s", e)
            return 1


class cmd_filter_branch(Command):
    """Rewrite branches."""

    def run(self, args: Sequence[str]) -> Optional[int]:
        """Execute the filter-branch command.

        Args:
            args: Command line arguments
        """
        import subprocess

        parser = argparse.ArgumentParser(description="Rewrite branches")

        # Supported Git-compatible options
        parser.add_argument(
            "--subdirectory-filter",
            type=str,
            help="Only include history for subdirectory",
        )
        parser.add_argument("--env-filter", type=str, help="Environment filter command")
        parser.add_argument("--tree-filter", type=str, help="Tree filter command")
        parser.add_argument("--index-filter", type=str, help="Index filter command")
        parser.add_argument("--parent-filter", type=str, help="Parent filter command")
        parser.add_argument("--msg-filter", type=str, help="Message filter command")
        parser.add_argument("--commit-filter", type=str, help="Commit filter command")
        parser.add_argument(
            "--tag-name-filter", type=str, help="Tag name filter command"
        )
        parser.add_argument(
            "--prune-empty", action="store_true", help="Remove empty commits"
        )
        parser.add_argument(
            "--original",
            type=str,
            default="refs/original",
            help="Namespace for original refs",
        )
        parser.add_argument(
            "-f",
            "--force",
            action="store_true",
            help="Force operation even if refs/original/* exists",
        )

        # Branch/ref to rewrite (defaults to HEAD)
        parser.add_argument(
            "branch", nargs="?", default="HEAD", help="Branch or ref to rewrite"
        )

        parsed_args = parser.parse_args(args)

        # Track if any filter fails
        filter_error = False

        # Setup environment for filters
        env = os.environ.copy()

        # Helper function to run shell commands
        def run_filter(
            cmd: str,
            input_data: Optional[bytes] = None,
            cwd: Optional[str] = None,
            extra_env: Optional[dict[str, str]] = None,
        ) -> Optional[bytes]:
            nonlocal filter_error
            filter_env = env.copy()
            if extra_env:
                filter_env.update(extra_env)
            result = subprocess.run(
                cmd,
                shell=True,
                input=input_data,
                cwd=cwd,
                env=filter_env,
                capture_output=True,
            )
            if result.returncode != 0:
                filter_error = True
                return None
            return result.stdout

        # Create filter functions based on arguments
        filter_message = None
        if parsed_args.msg_filter:

            def filter_message(message: bytes) -> bytes:
                result = run_filter(parsed_args.msg_filter, input_data=message)
                return result if result is not None else message

        tree_filter = None
        if parsed_args.tree_filter:

            def tree_filter(tree_sha: bytes, tmpdir: str) -> bytes:
                from dulwich.objects import Blob, Tree

                # Export tree to tmpdir
                with Repo(".") as r:
                    tree = r.object_store[tree_sha]
                    assert isinstance(tree, Tree)
                    for entry in tree.iteritems():
                        assert entry.path is not None
                        assert entry.sha is not None
                        path = Path(tmpdir) / entry.path.decode()
                        obj = r.object_store[entry.sha]
                        if isinstance(obj, Tree):
                            path.mkdir(exist_ok=True)
                        else:
                            assert isinstance(obj, Blob)
                            path.write_bytes(obj.data)

                    # Run the filter command in the temp directory
                    run_filter(parsed_args.tree_filter, cwd=tmpdir)

                    # Rebuild tree from modified temp directory
                    def build_tree_from_dir(dir_path: str) -> bytes:
                        tree = Tree()
                        for name in sorted(os.listdir(dir_path)):
                            if name.startswith("."):
                                continue
                            path = os.path.join(dir_path, name)
                            if os.path.isdir(path):
                                subtree_sha = build_tree_from_dir(path)
                                tree.add(name.encode(), 0o040000, subtree_sha)
                            else:
                                with open(path, "rb") as f:
                                    data = f.read()
                                blob = Blob.from_string(data)
                                r.object_store.add_object(blob)
                                # Use appropriate file mode
                                mode = os.stat(path).st_mode
                                if mode & 0o100:
                                    file_mode = 0o100755
                                else:
                                    file_mode = 0o100644
                                tree.add(name.encode(), file_mode, blob.id)
                        r.object_store.add_object(tree)
                        return tree.id

                    return build_tree_from_dir(tmpdir)

        index_filter = None
        if parsed_args.index_filter:

            def index_filter(tree_sha: bytes, index_path: str) -> Optional[bytes]:
                run_filter(
                    parsed_args.index_filter, extra_env={"GIT_INDEX_FILE": index_path}
                )
                return None  # Read back from index

        parent_filter = None
        if parsed_args.parent_filter:

            def parent_filter(parents: Sequence[bytes]) -> list[bytes]:
                parent_str = " ".join(p.hex() for p in parents)
                result = run_filter(
                    parsed_args.parent_filter, input_data=parent_str.encode()
                )
                if result is None:
                    return list(parents)

                output = result.decode().strip()
                if not output:
                    return []
                new_parents = []
                for sha in output.split():
                    sha_bytes = sha.encode()
                    if valid_hexsha(sha_bytes):
                        new_parents.append(sha_bytes)
                return new_parents

        commit_filter = None
        if parsed_args.commit_filter:

            def commit_filter(commit_obj: Commit, tree_sha: bytes) -> Optional[bytes]:
                # The filter receives: tree parent1 parent2...
                cmd_input = tree_sha.hex()
                for parent in commit_obj.parents:
                    cmd_input += " " + parent.hex()

                result = run_filter(
                    parsed_args.commit_filter,
                    input_data=cmd_input.encode(),
                    extra_env={"GIT_COMMIT": commit_obj.id.hex()},
                )
                if result is None:
                    return None

                output = result.decode().strip()
                if not output:
                    return None  # Skip commit

                if valid_hexsha(output):
                    return output.encode()
                return None

        tag_name_filter = None
        if parsed_args.tag_name_filter:

            def tag_name_filter(tag_name: bytes) -> bytes:
                result = run_filter(parsed_args.tag_name_filter, input_data=tag_name)
                return result if result is not None else tag_name

        # Open repo once
        with Repo(".") as r:
            # Check for refs/original if not forcing
            if not parsed_args.force:
                original_prefix = parsed_args.original.encode() + b"/"
                for ref in r.refs.allkeys():
                    if ref.startswith(original_prefix):
                        logger.error("Cannot create a new backup.")
                        logger.error(
                            "A previous backup already exists in %s/",
                            parsed_args.original,
                        )
                        logger.error("Force overwriting the backup with -f")
                        print("Cannot create a new backup.")
                        print(
                            f"A previous backup already exists in {parsed_args.original}/"
                        )
                        print("Force overwriting the backup with -f")
                        return 1

            try:
                # Call porcelain.filter_branch with the repo object
                result = porcelain.filter_branch(
                    r,
                    parsed_args.branch,
                    filter_message=filter_message,
                    tree_filter=tree_filter if parsed_args.tree_filter else None,
                    index_filter=index_filter if parsed_args.index_filter else None,
                    parent_filter=parent_filter if parsed_args.parent_filter else None,
                    commit_filter=commit_filter if parsed_args.commit_filter else None,
                    subdirectory_filter=parsed_args.subdirectory_filter,
                    prune_empty=parsed_args.prune_empty,
                    tag_name_filter=tag_name_filter
                    if parsed_args.tag_name_filter
                    else None,
                    force=parsed_args.force,
                    keep_original=True,  # Always keep original with git
                )

                # Check if any filter failed
                if filter_error:
                    logger.error("Filter command failed")
                    return 1

                # Git filter-branch shows progress
                if result:
                    logger.info(
                        "Rewrite %s (%d commits)", parsed_args.branch, len(result)
                    )
                    # Git shows: Ref 'refs/heads/branch' was rewritten
                    if parsed_args.branch != "HEAD":
                        ref_name = (
                            parsed_args.branch
                            if parsed_args.branch.startswith("refs/")
                            else f"refs/heads/{parsed_args.branch}"
                        )
                        logger.info("Ref '%s' was rewritten", ref_name)

                return 0

            except porcelain.Error as e:
                logger.error("%s", e)
                return 1


class cmd_lfs(Command):
    """Git Large File Storage management."""

    """Git LFS management commands."""

    def run(self, argv: Sequence[str]) -> None:
        """Execute the lfs command.

        Args:
            argv: Command line arguments
        """
        parser = argparse.ArgumentParser(prog="dulwich lfs")
        subparsers = parser.add_subparsers(dest="subcommand", help="LFS subcommands")

        # lfs init
        subparsers.add_parser("init", help="Initialize Git LFS")

        # lfs track
        parser_track = subparsers.add_parser(
            "track", help="Track file patterns with LFS"
        )
        parser_track.add_argument("patterns", nargs="*", help="File patterns to track")

        # lfs untrack
        parser_untrack = subparsers.add_parser(
            "untrack", help="Untrack file patterns from LFS"
        )
        parser_untrack.add_argument(
            "patterns", nargs="+", help="File patterns to untrack"
        )

        # lfs ls-files
        parser_ls = subparsers.add_parser("ls-files", help="List LFS files")
        parser_ls.add_argument("--ref", help="Git ref to check (defaults to HEAD)")

        # lfs migrate
        parser_migrate = subparsers.add_parser("migrate", help="Migrate files to LFS")
        parser_migrate.add_argument("--include", nargs="+", help="Patterns to include")
        parser_migrate.add_argument("--exclude", nargs="+", help="Patterns to exclude")
        parser_migrate.add_argument(
            "--everything", action="store_true", help="Migrate all files above 100MB"
        )

        # lfs pointer
        parser_pointer = subparsers.add_parser("pointer", help="Check LFS pointers")
        parser_pointer.add_argument(
            "--check", nargs="*", dest="paths", help="Check if files are LFS pointers"
        )

        # lfs clean
        parser_clean = subparsers.add_parser("clean", help="Clean file to LFS pointer")
        parser_clean.add_argument("path", help="File path to clean")

        # lfs smudge
        parser_smudge = subparsers.add_parser(
            "smudge", help="Smudge LFS pointer to content"
        )
        parser_smudge.add_argument(
            "--stdin", action="store_true", help="Read pointer from stdin"
        )

        # lfs fetch
        parser_fetch = subparsers.add_parser(
            "fetch", help="Fetch LFS objects from remote"
        )
        parser_fetch.add_argument(
            "--remote", default="origin", help="Remote to fetch from"
        )
        parser_fetch.add_argument("refs", nargs="*", help="Specific refs to fetch")

        # lfs pull
        parser_pull = subparsers.add_parser(
            "pull", help="Pull LFS objects for current checkout"
        )
        parser_pull.add_argument(
            "--remote", default="origin", help="Remote to pull from"
        )

        # lfs push
        parser_push = subparsers.add_parser("push", help="Push LFS objects to remote")
        parser_push.add_argument("--remote", default="origin", help="Remote to push to")
        parser_push.add_argument("refs", nargs="*", help="Specific refs to push")

        # lfs status
        subparsers.add_parser("status", help="Show status of LFS files")

        args = parser.parse_args(argv)

        if args.subcommand == "init":
            porcelain.lfs_init()
            logger.info("Git LFS initialized.")

        elif args.subcommand == "track":
            if args.patterns:
                tracked = porcelain.lfs_track(patterns=args.patterns)
                logger.info("Tracking patterns:")
            else:
                tracked = porcelain.lfs_track()
                logger.info("Currently tracked patterns:")
            for pattern in tracked:
                logger.info("  %s", pattern)

        elif args.subcommand == "untrack":
            tracked = porcelain.lfs_untrack(patterns=args.patterns)
            logger.info("Remaining tracked patterns:")
            for pattern in tracked:
                logger.info("  %s", to_display_str(pattern))

        elif args.subcommand == "ls-files":
            files = porcelain.lfs_ls_files(ref=args.ref)
            for path, oid, size in files:
                logger.info(
                    "%s * %s (%s)",
                    to_display_str(oid[:12]),
                    to_display_str(path),
                    format_bytes(size),
                )

        elif args.subcommand == "migrate":
            count = porcelain.lfs_migrate(
                include=args.include, exclude=args.exclude, everything=args.everything
            )
            logger.info("Migrated %d file(s) to Git LFS.", count)

        elif args.subcommand == "pointer":
            if args.paths is not None:
                results = porcelain.lfs_pointer_check(paths=args.paths or None)
                for file_path, pointer in results.items():
                    if pointer:
                        logger.info(
                            "%s: LFS pointer (oid: %s, size: %s)",
                            to_display_str(file_path),
                            to_display_str(pointer.oid[:12]),
                            format_bytes(pointer.size),
                        )
                    else:
                        logger.warning(
                            "%s: Not an LFS pointer", to_display_str(file_path)
                        )

        elif args.subcommand == "clean":
            pointer = porcelain.lfs_clean(path=args.path)
            sys.stdout.buffer.write(pointer)

        elif args.subcommand == "smudge":
            if args.stdin:
                pointer_content = sys.stdin.buffer.read()
                content = porcelain.lfs_smudge(pointer_content=pointer_content)
                sys.stdout.buffer.write(content)
            else:
                logger.error("--stdin required for smudge command")
                sys.exit(1)

        elif args.subcommand == "fetch":
            refs = args.refs or None
            count = porcelain.lfs_fetch(remote=args.remote, refs=refs)
            logger.info("Fetched %d LFS object(s).", count)

        elif args.subcommand == "pull":
            count = porcelain.lfs_pull(remote=args.remote)
            logger.info("Pulled %d LFS object(s).", count)

        elif args.subcommand == "push":
            refs = args.refs or None
            count = porcelain.lfs_push(remote=args.remote, refs=refs)
            logger.info("Pushed %d LFS object(s).", count)

        elif args.subcommand == "status":
            status = porcelain.lfs_status()

            if status["tracked"]:
                logger.info("LFS tracked files: %d", len(status["tracked"]))

            if status["missing"]:
                logger.warning("\nMissing LFS objects:")
                for file_path in status["missing"]:
                    logger.warning("  %s", to_display_str(file_path))

            if status["not_staged"]:
                logger.info("\nModified LFS files not staged:")
                for file_path in status["not_staged"]:
                    logger.warning("  %s", to_display_str(file_path))

            if not any(status.values()):
                logger.info("No LFS files found.")

        else:
            parser.print_help()
            sys.exit(1)


class cmd_help(Command):
    """Display help information about git."""

    def run(self, args: Sequence[str]) -> None:
        """Execute the help command.

        Args:
            args: Command line arguments
        """
        parser = argparse.ArgumentParser()
        parser.add_argument(
            "-a",
            "--all",
            action="store_true",
            help="List all commands.",
        )
        parsed_args = parser.parse_args(args)

        if parsed_args.all:
            logger.info("Available commands:")
            for cmd in sorted(commands):
                logger.info("  %s", cmd)
        else:
            logger.info(
                "The dulwich command line tool is currently a very basic frontend for the\n"
                "Dulwich python module. For full functionality, please see the API reference.\n"
                "\n"
                "For a list of supported commands, see 'dulwich help -a'."
            )


class cmd_format_patch(Command):
    """Prepare patches for e-mail submission."""

    def run(self, args: Sequence[str]) -> None:
        """Execute the format-patch command.

        Args:
            args: Command line arguments
        """
        parser = argparse.ArgumentParser()
        parser.add_argument(
            "committish",
            nargs="?",
            help="Commit or commit range (e.g., HEAD~3..HEAD or origin/master..HEAD)",
        )
        parser.add_argument(
            "-n",
            "--numbered",
            type=int,
            default=1,
            help="Number of commits to format (default: 1)",
        )
        parser.add_argument(
            "-o",
            "--output-directory",
            dest="outdir",
            help="Output directory for patches",
        )
        parser.add_argument(
            "--stdout",
            action="store_true",
            help="Output patches to stdout",
        )
        parsed_args = parser.parse_args(args)

        # Parse committish using the new function
        committish: Optional[Union[bytes, tuple[bytes, bytes]]] = None
        if parsed_args.committish:
            with Repo(".") as r:
                range_result = parse_commit_range(r, parsed_args.committish)
                if range_result:
                    # Convert Commit objects to their SHAs
                    committish = (range_result[0].id, range_result[1].id)
                else:
                    committish = (
                        parsed_args.committish.encode()
                        if isinstance(parsed_args.committish, str)
                        else parsed_args.committish
                    )

        filenames = porcelain.format_patch(
            ".",
            committish=committish,
            outstream=sys.stdout,
            outdir=parsed_args.outdir,
            n=parsed_args.numbered,
            stdout=parsed_args.stdout,
        )

        if not parsed_args.stdout:
            for filename in filenames:
                logger.info(filename)


class cmd_bundle(Command):
    """Create, unpack, and manipulate bundle files."""

    def run(self, args: Sequence[str]) -> int:
        """Execute the bundle command.

        Args:
            args: Command line arguments
        """
        if not args:
            logger.error("Usage: bundle <create|verify|list-heads|unbundle> <options>")
            return 1

        subcommand = args[0]
        subargs = args[1:]

        if subcommand == "create":
            return self._create(subargs)
        elif subcommand == "verify":
            return self._verify(subargs)
        elif subcommand == "list-heads":
            return self._list_heads(subargs)
        elif subcommand == "unbundle":
            return self._unbundle(subargs)
        else:
            logger.error("Unknown bundle subcommand: %s", subcommand)
            return 1

    def _create(self, args: Sequence[str]) -> int:
        parser = argparse.ArgumentParser(prog="bundle create")
        parser.add_argument(
            "-q", "--quiet", action="store_true", help="Suppress progress"
        )
        parser.add_argument("--progress", action="store_true", help="Show progress")
        parser.add_argument(
            "--version", type=int, choices=[2, 3], help="Bundle version"
        )
        parser.add_argument("--all", action="store_true", help="Include all refs")
        parser.add_argument("--stdin", action="store_true", help="Read refs from stdin")
        parser.add_argument("file", help="Output bundle file (use - for stdout)")
        parser.add_argument("refs", nargs="*", help="References or rev-list args")

        parsed_args = parser.parse_args(args)

        repo = Repo(".")

        progress = None
        if parsed_args.progress and not parsed_args.quiet:

            def progress(*args: Union[str, int]) -> None:
                # Handle both progress(msg) and progress(count, msg) signatures
                if len(args) == 1:
                    msg = args[0]
                elif len(args) == 2:
                    _count, msg = args
                else:
                    msg = str(args)
                # Convert bytes to string if needed
                if isinstance(msg, bytes):
                    msg = msg.decode("utf-8", "replace")
                logger.error("%s", msg)

        refs_to_include = []
        prerequisites = []

        if parsed_args.all:
            refs_to_include = list(repo.refs.keys())
        elif parsed_args.stdin:
            for line in sys.stdin:
                ref = line.strip().encode("utf-8")
                if ref:
                    refs_to_include.append(ref)
        elif parsed_args.refs:
            for ref_arg in parsed_args.refs:
                if ".." in ref_arg:
                    range_result = parse_commit_range(repo, ref_arg)
                    if range_result:
                        start_commit, _end_commit = range_result
                        prerequisites.append(start_commit.id)
                        # For ranges like A..B, we need to include B if it's a ref
                        # Split the range to get the end part
                        end_part = ref_arg.split("..")[1]
                        if end_part:  # Not empty (not "A..")
                            end_ref = end_part.encode("utf-8")
                            if end_ref in repo.refs:
                                refs_to_include.append(end_ref)
                    else:
                        sha = repo.refs[ref_arg.encode("utf-8")]
                        refs_to_include.append(ref_arg.encode("utf-8"))
                else:
                    if ref_arg.startswith("^"):
                        sha = repo.refs[ref_arg[1:].encode("utf-8")]
                        prerequisites.append(sha)
                    else:
                        sha = repo.refs[ref_arg.encode("utf-8")]
                        refs_to_include.append(ref_arg.encode("utf-8"))
        else:
            logger.error("No refs specified. Use --all, --stdin, or specify refs")
            return 1

        if not refs_to_include:
            logger.error("fatal: Refusing to create empty bundle.")
            return 1

        bundle = create_bundle_from_repo(
            repo,
            refs=refs_to_include,
            prerequisites=prerequisites,
            version=parsed_args.version,
            progress=progress,
        )

        if parsed_args.file == "-":
            write_bundle(sys.stdout.buffer, bundle)
        else:
            with open(parsed_args.file, "wb") as f:
                write_bundle(f, bundle)

        return 0

    def _verify(self, args: Sequence[str]) -> int:
        parser = argparse.ArgumentParser(prog="bundle verify")
        parser.add_argument(
            "-q", "--quiet", action="store_true", help="Suppress output"
        )
        parser.add_argument("file", help="Bundle file to verify (use - for stdin)")

        parsed_args = parser.parse_args(args)

        repo = Repo(".")

        def verify_bundle(bundle: Bundle) -> int:
            missing_prereqs = []
            for prereq_sha, comment in bundle.prerequisites:
                try:
                    repo.object_store[prereq_sha]
                except KeyError:
                    missing_prereqs.append(prereq_sha)

            if missing_prereqs:
                if not parsed_args.quiet:
                    logger.info("The bundle requires these prerequisite commits:")
                    for sha in missing_prereqs:
                        logger.info("  %s", sha.decode())
                return 1
            else:
                if not parsed_args.quiet:
                    logger.info(
                        "The bundle is valid and can be applied to the current repository"
                    )
                return 0

        if parsed_args.file == "-":
            bundle = read_bundle(sys.stdin.buffer)
            return verify_bundle(bundle)
        else:
            with open(parsed_args.file, "rb") as f:
                bundle = read_bundle(f)
                return verify_bundle(bundle)

    def _list_heads(self, args: Sequence[str]) -> int:
        parser = argparse.ArgumentParser(prog="bundle list-heads")
        parser.add_argument("file", help="Bundle file (use - for stdin)")
        parser.add_argument("refnames", nargs="*", help="Only show these refs")

        parsed_args = parser.parse_args(args)

        def list_heads(bundle: Bundle) -> None:
            for ref, sha in bundle.references.items():
                if not parsed_args.refnames or ref.decode() in parsed_args.refnames:
                    logger.info("%s %s", sha.decode(), ref.decode())

        if parsed_args.file == "-":
            bundle = read_bundle(sys.stdin.buffer)
            list_heads(bundle)
        else:
            with open(parsed_args.file, "rb") as f:
                bundle = read_bundle(f)
                list_heads(bundle)

        return 0

    def _unbundle(self, args: Sequence[str]) -> int:
        parser = argparse.ArgumentParser(prog="bundle unbundle")
        parser.add_argument("--progress", action="store_true", help="Show progress")
        parser.add_argument("file", help="Bundle file (use - for stdin)")
        parser.add_argument("refnames", nargs="*", help="Only unbundle these refs")

        parsed_args = parser.parse_args(args)

        repo = Repo(".")

        progress = None
        if parsed_args.progress:

            def progress(*args: Union[str, int, bytes]) -> None:
                # Handle both progress(msg) and progress(count, msg) signatures
                if len(args) == 1:
                    msg = args[0]
                elif len(args) == 2:
                    _count, msg = args
                else:
                    msg = str(args)
                # Convert bytes to string if needed
                if isinstance(msg, bytes):
                    msg = msg.decode("utf-8", "replace")
                elif not isinstance(msg, str):
                    msg = str(msg)
                logger.error("%s", msg)

        if parsed_args.file == "-":
            bundle = read_bundle(sys.stdin.buffer)
            # Process the bundle while file is still available via stdin
            bundle.store_objects(repo.object_store, progress=progress)
        else:
            # Keep the file open during bundle processing
            with open(parsed_args.file, "rb") as f:
                bundle = read_bundle(f)
                # Process pack data while file is still open
                bundle.store_objects(repo.object_store, progress=progress)

        for ref, sha in bundle.references.items():
            if not parsed_args.refnames or ref.decode() in parsed_args.refnames:
                logger.info(ref.decode())

        return 0


class cmd_worktree_add(Command):
    """Create a new worktree."""

    """Add a new worktree to the repository."""

    def run(self, args: Sequence[str]) -> Optional[int]:
        """Execute the worktree-add command.

        Args:
            args: Command line arguments
        """
        parser = argparse.ArgumentParser(
            description="Add a new worktree", prog="dulwich worktree add"
        )
        parser.add_argument("path", help="Path for the new worktree")
        parser.add_argument("committish", nargs="?", help="Commit-ish to checkout")
        parser.add_argument("-b", "--create-branch", help="Create a new branch")
        parser.add_argument(
            "-B", "--force-create-branch", help="Create or reset a branch"
        )
        parser.add_argument(
            "--detach", action="store_true", help="Detach HEAD in new worktree"
        )
        parser.add_argument("--force", action="store_true", help="Force creation")

        parsed_args = parser.parse_args(args)

        from dulwich import porcelain

        branch = None
        commit = None

        if parsed_args.create_branch or parsed_args.force_create_branch:
            branch = (
                parsed_args.create_branch or parsed_args.force_create_branch
            ).encode()
        elif parsed_args.committish and not parsed_args.detach:
            # If committish is provided and not detaching, treat as branch
            branch = parsed_args.committish.encode()
        elif parsed_args.committish:
            # If committish is provided and detaching, treat as commit
            commit = parsed_args.committish.encode()

        worktree_path = porcelain.worktree_add(
            repo=".",
            path=parsed_args.path,
            branch=branch,
            commit=commit,
            detach=parsed_args.detach,
            force=parsed_args.force or bool(parsed_args.force_create_branch),
        )
        logger.info("Worktree added: %s", worktree_path)
        return 0


class cmd_worktree_list(Command):
    """List worktrees."""

    """List details of each worktree."""

    def run(self, args: Sequence[str]) -> Optional[int]:
        """Execute the worktree-list command.

        Args:
            args: Command line arguments
        """
        parser = argparse.ArgumentParser(
            description="List worktrees", prog="dulwich worktree list"
        )
        parser.add_argument(
            "-v", "--verbose", action="store_true", help="Show additional information"
        )
        parser.add_argument(
            "--porcelain", action="store_true", help="Machine-readable output"
        )

        parsed_args = parser.parse_args(args)

        from dulwich import porcelain

        worktrees = porcelain.worktree_list(repo=".")

        for wt in worktrees:
            path = wt.path
            if wt.bare:
                status = "(bare)"
            elif wt.detached:
                status = (
                    f"(detached HEAD {wt.head[:7].decode() if wt.head else 'unknown'})"
                )
            elif wt.branch:
                branch_name = wt.branch.decode().replace("refs/heads/", "")
                status = f"[{branch_name}]"
            else:
                status = "(unknown)"

            if parsed_args.porcelain:
                locked = "locked" if wt.locked else "unlocked"
                prunable = "prunable" if wt.prunable else "unprunable"
                logger.info(
                    "%s %s %s %s %s",
                    path,
                    wt.head.decode() if wt.head else "unknown",
                    status,
                    locked,
                    prunable,
                )
            else:
                line = f"{path}  {status}"
                if wt.locked:
                    line += " locked"
                if wt.prunable:
                    line += " prunable"
                logger.info(line)
        return 0


class cmd_worktree_remove(Command):
    """Remove a worktree."""

    """Remove a worktree."""

    def run(self, args: Sequence[str]) -> Optional[int]:
        """Execute the worktree-remove command.

        Args:
            args: Command line arguments
        """
        parser = argparse.ArgumentParser(
            description="Remove a worktree", prog="dulwich worktree remove"
        )
        parser.add_argument("worktree", help="Path to worktree to remove")
        parser.add_argument("--force", action="store_true", help="Force removal")

        parsed_args = parser.parse_args(args)

        from dulwich import porcelain

        porcelain.worktree_remove(
            repo=".", path=parsed_args.worktree, force=parsed_args.force
        )
        logger.info("Worktree removed: %s", parsed_args.worktree)
        return 0


class cmd_worktree_prune(Command):
    """Prune worktree information."""

    """Prune worktree information."""

    def run(self, args: Sequence[str]) -> Optional[int]:
        """Execute the worktree-prune command.

        Args:
            args: Command line arguments
        """
        parser = argparse.ArgumentParser(
            description="Prune worktree information", prog="dulwich worktree prune"
        )
        parser.add_argument(
            "--dry-run", action="store_true", help="Do not remove anything"
        )
        parser.add_argument(
            "-v", "--verbose", action="store_true", help="Report all removals"
        )
        parser.add_argument(
            "--expire", type=int, help="Expire worktrees older than time (seconds)"
        )

        parsed_args = parser.parse_args(args)

        from dulwich import porcelain

        pruned = porcelain.worktree_prune(
            repo=".", dry_run=parsed_args.dry_run, expire=parsed_args.expire
        )

        if pruned:
            if parsed_args.dry_run:
                logger.info("Would prune worktrees:")
            elif parsed_args.verbose:
                logger.info("Pruned worktrees:")

            for wt_id in pruned:
                logger.info("  %s", wt_id)
        elif parsed_args.verbose:
            logger.info("No worktrees to prune")
        return 0


class cmd_worktree_lock(Command):
    """Lock a worktree to prevent it from being pruned."""

    """Lock a worktree."""

    def run(self, args: Sequence[str]) -> Optional[int]:
        """Execute the worktree-lock command.

        Args:
            args: Command line arguments
        """
        parser = argparse.ArgumentParser(
            description="Lock a worktree", prog="dulwich worktree lock"
        )
        parser.add_argument("worktree", help="Path to worktree to lock")
        parser.add_argument("--reason", help="Reason for locking")

        parsed_args = parser.parse_args(args)

        from dulwich import porcelain

        porcelain.worktree_lock(
            repo=".", path=parsed_args.worktree, reason=parsed_args.reason
        )
        logger.info("Worktree locked: %s", parsed_args.worktree)
        return 0


class cmd_worktree_unlock(Command):
    """Unlock a locked worktree."""

    """Unlock a worktree."""

    def run(self, args: Sequence[str]) -> Optional[int]:
        """Execute the worktree-unlock command.

        Args:
            args: Command line arguments
        """
        parser = argparse.ArgumentParser(
            description="Unlock a worktree", prog="dulwich worktree unlock"
        )
        parser.add_argument("worktree", help="Path to worktree to unlock")

        parsed_args = parser.parse_args(args)

        from dulwich import porcelain

        porcelain.worktree_unlock(repo=".", path=parsed_args.worktree)
        logger.info("Worktree unlocked: %s", parsed_args.worktree)
        return 0


class cmd_worktree_move(Command):
    """Move a worktree to a new location."""

    """Move a worktree."""

    def run(self, args: Sequence[str]) -> Optional[int]:
        """Execute the worktree-move command.

        Args:
            args: Command line arguments
        """
        parser = argparse.ArgumentParser(
            description="Move a worktree", prog="dulwich worktree move"
        )
        parser.add_argument("worktree", help="Path to worktree to move")
        parser.add_argument("new_path", help="New path for the worktree")

        parsed_args = parser.parse_args(args)

        from dulwich import porcelain

        porcelain.worktree_move(
            repo=".", old_path=parsed_args.worktree, new_path=parsed_args.new_path
        )
        logger.info(
            "Worktree moved: %s -> %s", parsed_args.worktree, parsed_args.new_path
        )
        return 0


class cmd_worktree_repair(Command):
    """Repair worktree administrative files."""

    """Repair worktree administrative files."""

    def run(self, args: Sequence[str]) -> Optional[int]:
        """Execute the worktree-repair command.

        Args:
            args: Command line arguments
        """
        parser = argparse.ArgumentParser(
            description="Repair worktree administrative files",
            prog="dulwich worktree repair",
        )
        parser.add_argument(
            "path",
            nargs="*",
            help="Paths to worktrees to repair (if not specified, repairs all)",
        )

        parsed_args = parser.parse_args(args)

        from dulwich import porcelain

        paths = parsed_args.path if parsed_args.path else None
        repaired = porcelain.worktree_repair(repo=".", paths=paths)

        if repaired:
            for path in repaired:
                logger.info("Repaired worktree: %s", path)
        else:
            logger.info("No worktrees needed repair")

        return 0


class cmd_worktree(SuperCommand):
    """Manage multiple working trees."""

    """Manage multiple working trees."""

    subcommands: ClassVar[dict[str, type[Command]]] = {
        "add": cmd_worktree_add,
        "list": cmd_worktree_list,
        "remove": cmd_worktree_remove,
        "prune": cmd_worktree_prune,
        "lock": cmd_worktree_lock,
        "unlock": cmd_worktree_unlock,
        "move": cmd_worktree_move,
        "repair": cmd_worktree_repair,
    }
    default_command = cmd_worktree_list


commands = {
    "add": cmd_add,
    "annotate": cmd_annotate,
    "archive": cmd_archive,
    "bisect": cmd_bisect,
    "blame": cmd_blame,
    "branch": cmd_branch,
    "bundle": cmd_bundle,
    "check-ignore": cmd_check_ignore,
    "check-mailmap": cmd_check_mailmap,
    "checkout": cmd_checkout,
    "cherry-pick": cmd_cherry_pick,
    "clone": cmd_clone,
    "commit": cmd_commit,
    "commit-tree": cmd_commit_tree,
    "count-objects": cmd_count_objects,
    "describe": cmd_describe,
    "daemon": cmd_daemon,
    "diff": cmd_diff,
    "diff-tree": cmd_diff_tree,
    "dump-pack": cmd_dump_pack,
    "dump-index": cmd_dump_index,
    "fetch-pack": cmd_fetch_pack,
    "fetch": cmd_fetch,
    "filter-branch": cmd_filter_branch,
    "for-each-ref": cmd_for_each_ref,
    "format-patch": cmd_format_patch,
    "fsck": cmd_fsck,
    "gc": cmd_gc,
    "help": cmd_help,
    "init": cmd_init,
    "lfs": cmd_lfs,
    "log": cmd_log,
    "ls-files": cmd_ls_files,
    "ls-remote": cmd_ls_remote,
    "ls-tree": cmd_ls_tree,
    "merge": cmd_merge,
    "merge-tree": cmd_merge_tree,
    "notes": cmd_notes,
    "pack-objects": cmd_pack_objects,
    "pack-refs": cmd_pack_refs,
    "prune": cmd_prune,
    "pull": cmd_pull,
    "push": cmd_push,
    "rebase": cmd_rebase,
    "receive-pack": cmd_receive_pack,
    "reflog": cmd_reflog,
    "remote": cmd_remote,
    "repack": cmd_repack,
    "reset": cmd_reset,
    "revert": cmd_revert,
    "rev-list": cmd_rev_list,
    "rm": cmd_rm,
    "mv": cmd_mv,
    "show": cmd_show,
    "stash": cmd_stash,
    "status": cmd_status,
    "shortlog": cmd_shortlog,
    "symbolic-ref": cmd_symbolic_ref,
    "submodule": cmd_submodule,
    "tag": cmd_tag,
    "unpack-objects": cmd_unpack_objects,
    "update-server-info": cmd_update_server_info,
    "upload-pack": cmd_upload_pack,
<<<<<<< HEAD
    "var": cmd_var,
=======
    "verify-tag": cmd_verify_tag,
>>>>>>> 129474a6
    "web-daemon": cmd_web_daemon,
    "worktree": cmd_worktree,
    "write-tree": cmd_write_tree,
}


def main(argv: Optional[Sequence[str]] = None) -> Optional[int]:
    """Main entry point for the Dulwich CLI.

    Args:
        argv: Command line arguments (defaults to sys.argv[1:])

    Returns:
        Exit code or None
    """
    if argv is None:
        argv = sys.argv[1:]

    # Parse only the global options and command, stop at first positional
    parser = argparse.ArgumentParser(
        prog="dulwich",
        description="Simple command-line interface to Dulwich",
        add_help=False,  # We'll handle help ourselves
    )
    parser.add_argument("--no-pager", action="store_true", help="Disable pager")
    parser.add_argument("--pager", action="store_true", help="Force enable pager")
    parser.add_argument("--help", "-h", action="store_true", help="Show help")

    # Parse known args to separate global options from command args
    global_args, remaining = parser.parse_known_args(argv)

    # Apply global pager settings
    if global_args.no_pager:
        disable_pager()
    elif global_args.pager:
        enable_pager()

    # Handle help
    if global_args.help or not remaining:
        parser = argparse.ArgumentParser(
            prog="dulwich", description="Simple command-line interface to Dulwich"
        )
        parser.add_argument("--no-pager", action="store_true", help="Disable pager")
        parser.add_argument("--pager", action="store_true", help="Force enable pager")
        parser.add_argument(
            "command",
            nargs="?",
            help=f"Command to run. Available: {', '.join(sorted(commands.keys()))}",
        )
        parser.print_help()
        return 1

    # Try to configure from GIT_TRACE, fall back to default if it fails
    if not _configure_logging_from_trace():
        logging.basicConfig(
            level=logging.INFO,
            format="%(message)s",
        )

    # First remaining arg is the command
    cmd = remaining[0]
    cmd_args = remaining[1:]

    try:
        cmd_kls = commands[cmd]
    except KeyError:
        logging.fatal("No such subcommand: %s", cmd)
        return 1
    # TODO(jelmer): Return non-0 on errors
    return cmd_kls().run(cmd_args)


def _main() -> None:
    if "DULWICH_PDB" in os.environ and getattr(signal, "SIGQUIT", None):
        signal.signal(signal.SIGQUIT, signal_quit)  # type: ignore[attr-defined,unused-ignore]
    signal.signal(signal.SIGINT, signal_int)

    sys.exit(main())


if __name__ == "__main__":
    _main()<|MERGE_RESOLUTION|>--- conflicted
+++ resolved
@@ -4584,11 +4584,8 @@
     "unpack-objects": cmd_unpack_objects,
     "update-server-info": cmd_update_server_info,
     "upload-pack": cmd_upload_pack,
-<<<<<<< HEAD
     "var": cmd_var,
-=======
     "verify-tag": cmd_verify_tag,
->>>>>>> 129474a6
     "web-daemon": cmd_web_daemon,
     "worktree": cmd_worktree,
     "write-tree": cmd_write_tree,
