--- conflicted
+++ resolved
@@ -27,6 +27,8 @@
 
 
 import collections
+import socket
+import zlib
 import SocketServer
 
 from dulwich.errors import (
@@ -50,9 +52,9 @@
     SINGLE_ACK,
     TCP_GIT_PORT,
     ZERO_SHA,
+    ack_type,
     extract_capabilities,
     extract_want_line_capabilities,
-    ack_type,
     )
 
 
@@ -124,9 +126,10 @@
     def verify(self):
         """Verify a pack stream and write it to the output file.
 
-        See PackStreamReader.iterobjects for a list of exceptions this may throw.
-        """
-        for _, _, _, _ in self.iterobjects():
+        See PackStreamReader.iterobjects for a list of exceptions this may
+        throw.
+        """
+        for _, _, _ in self.read_objects():
             pass
 
 
@@ -568,26 +571,11 @@
         unpack_error = None
         # TODO: more informative error messages than just the exception string
         try:
-<<<<<<< HEAD
             PackStreamCopier(self.proto.read, self.proto.recv, f).verify()
-        except all_exceptions, e:
-            unpack_error = str(e).replace('\n', '')
-        try:
-            commit()
-        except all_exceptions, e:
-            if not unpack_error:
-                unpack_error = str(e).replace('\n', '')
-
-        if unpack_error:
-            status.append(('unpack', unpack_error))
-        else:
-=======
-            PackStreamVerifier(self.proto, f).verify()
             p = commit()
             if not p:
                 raise IOError('Failed to write pack')
             p.check()
->>>>>>> 622b317f
             status.append(('unpack', 'ok'))
         except all_exceptions, e:
             status.append(('unpack', str(e).replace('\n', '')))
@@ -598,7 +586,7 @@
             ref_status = 'ok'
             try:
                 if sha == ZERO_SHA:
-                    if not delete_refs:
+                    if not 'delete-refs' in self.capabilities():
                         raise GitProtocolError(
                           'Attempted to delete refs without delete-refs '
                           'capability.')
