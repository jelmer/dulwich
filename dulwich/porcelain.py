--- conflicted
+++ resolved
@@ -326,13 +326,9 @@
 
     reflog_message = b'clone: from ' + source.encode('utf-8')
     try:
-<<<<<<< HEAD
-        fetch_result = fetch(r, source, origin, message=reflog_message)
-=======
         fetch_result = fetch(
             r, source, origin, errstream=errstream, message=reflog_message,
             **kwargs)
->>>>>>> 1efdedd6
         target_config = r.get_config()
         if not isinstance(source, bytes):
             source = source.encode(DEFAULT_ENCODING)
