# client.py -- Implementation of the server side git protocols
# Copyright (C) 2008-2009 Jelmer Vernooij <jelmer@samba.org>
# Copyright (C) 2008 John Carr
#
# This program is free software; you can redistribute it and/or
# modify it under the terms of the GNU General Public License
# as published by the Free Software Foundation; either version 2
# or (at your option) a later version of the License.
#
# This program is distributed in the hope that it will be useful,
# but WITHOUT ANY WARRANTY; without even the implied warranty of
# MERCHANTABILITY or FITNESS FOR A PARTICULAR PURPOSE.  See the
# GNU General Public License for more details.
#
# You should have received a copy of the GNU General Public License
# along with this program; if not, write to the Free Software
# Foundation, Inc., 51 Franklin Street, Fifth Floor, Boston,
# MA  02110-1301, USA.

"""Client side support for the Git protocol."""

__docformat__ = 'restructuredText'

from cStringIO import StringIO
import select
import socket
import subprocess
import urllib2
import urlparse

from dulwich.errors import (
    GitProtocolError,
    SendPackError,
    UpdateRefsError,
    )
from dulwich.protocol import (
    PktLineParser,
    Protocol,
    TCP_GIT_PORT,
    ZERO_SHA,
    extract_capabilities,
    )
from dulwich.pack import (
    write_pack_objects,
    )


# Python 2.6.6 included these in urlparse.uses_netloc upstream. Do
# monkeypatching to enable similar behaviour in earlier Pythons:
for scheme in ('git', 'git+ssh'):
    if scheme not in urlparse.uses_netloc:
        urlparse.uses_netloc.append(scheme)

def _fileno_can_read(fileno):
    """Check if a file descriptor is readable."""
    return len(select.select([fileno], [], [], 0)[0]) > 0

COMMON_CAPABILITIES = ['ofs-delta', 'side-band-64k']
FETCH_CAPABILITIES = ['multi_ack'] + COMMON_CAPABILITIES
SEND_CAPABILITIES = ['report-status'] + COMMON_CAPABILITIES


class ReportStatusParser(object):
    """Handle status as reported by servers with the 'report-status' capability.
    """

    def __init__(self):
        self._done = False
        self._pack_status = None
        self._ref_status_ok = True
        self._ref_statuses = []

    def check(self):
        """Check if there were any errors and, if so, raise exceptions.

        :raise SendPackError: Raised when the server could not unpack
        :raise UpdateRefsError: Raised when refs could not be updated
        """
        if self._pack_status not in ('unpack ok', None):
            raise SendPackError(self._pack_status)
        if not self._ref_status_ok:
            ref_status = {}
            ok = set()
            for status in self._ref_statuses:
                if ' ' not in status:
                    # malformed response, move on to the next one
                    continue
                status, ref = status.split(' ', 1)

                if status == 'ng':
                    if ' ' in ref:
                        ref, status = ref.split(' ', 1)
                else:
                    ok.add(ref)
                ref_status[ref] = status
            raise UpdateRefsError('%s failed to update' %
                                  ', '.join([ref for ref in ref_status
                                             if ref not in ok]),
                                  ref_status=ref_status)

    def handle_packet(self, pkt):
        """Handle a packet.

        :raise GitProtocolError: Raised when packets are received after a
            flush packet.
        """
        if self._done:
            raise GitProtocolError("received more data after status report")
        if pkt is None:
            self._done = True
            return
        if self._pack_status is None:
            self._pack_status = pkt.strip()
        else:
            ref_status = pkt.strip()
            self._ref_statuses.append(ref_status)
            if not ref_status.startswith('ok '):
                self._ref_status_ok = False


# TODO(durin42): this doesn't correctly degrade if the server doesn't
# support some capabilities. This should work properly with servers
# that don't support multi_ack.
class GitClient(object):
    """Git smart server client.

    """

    def __init__(self, thin_packs=True, report_activity=None):
        """Create a new GitClient instance.

        :param thin_packs: Whether or not thin packs should be retrieved
        :param report_activity: Optional callback for reporting transport
            activity.
        """
        self._report_activity = report_activity
        self._fetch_capabilities = list(FETCH_CAPABILITIES)
        self._send_capabilities = list(SEND_CAPABILITIES)
        if thin_packs:
            self._fetch_capabilities.append('thin-pack')

    def _read_refs(self, proto):
        server_capabilities = None
        refs = {}
        # Receive refs from server
        for pkt in proto.read_pkt_seq():
            (sha, ref) = pkt.rstrip('\n').split(' ', 1)
            if sha == 'ERR':
                raise GitProtocolError(ref)
            if server_capabilities is None:
                (ref, server_capabilities) = extract_capabilities(ref)
            refs[ref] = sha
        return refs, server_capabilities

<<<<<<< HEAD
    def send_pack(self, path, determine_wants, generate_pack_contents):
        """Upload a pack to a remote repository.

        :param path: Repository path
        :param generate_pack_contents: Function that can return a sequence of the
            shas of the objects to upload.

        :raises SendPackError: if server rejects the pack data
        :raises UpdateRefsError: if the server supports report-status
                                 and rejects ref updates
        """
        raise NotImplementedError(self.send_pack)

    def fetch(self, path, target, determine_wants=None, progress=None):
        """Fetch into a target repository.

        :param path: Path to fetch from
        :param target: Target repository to fetch into
        :param determine_wants: Optional function to determine what refs
            to fetch
        :param progress: Optional progress function
        :return: remote refs
        """
        if determine_wants is None:
            determine_wants = target.object_store.determine_wants_all
        f, commit = target.object_store.add_pack()
        try:
            return self.fetch_pack(path, determine_wants,
                target.get_graph_walker(), f.write, progress)
        finally:
            commit()

    def fetch_pack(self, path, determine_wants, graph_walker, pack_data,
                   progress):
        """Retrieve a pack from a git smart server.

        :param determine_wants: Callback that returns list of commits to fetch
        :param graph_walker: Object with next() and ack().
        :param pack_data: Callback called for each bit of data in the pack
        :param progress: Callback for progress reports (strings)
        """
        raise NotImplementedError(self.fetch_pack)

    def _parse_status_report(self, proto):
        unpack = proto.read_pkt_line().strip()
        if unpack != 'unpack ok':
            st = True
            # flush remaining error data
            while st is not None:
                st = proto.read_pkt_line()
            raise SendPackError(unpack)
        statuses = []
        errs = False
        ref_status = proto.read_pkt_line()
        while ref_status:
            ref_status = ref_status.strip()
            statuses.append(ref_status)
            if not ref_status.startswith('ok '):
                errs = True
            ref_status = proto.read_pkt_line()

        if errs:
            ref_status = {}
            ok = set()
            for status in statuses:
                if ' ' not in status:
                    # malformed response, move on to the next one
                    continue
                status, ref = status.split(' ', 1)

                if status == 'ng':
                    if ' ' in ref:
                        ref, status = ref.split(' ', 1)
                else:
                    ok.add(ref)
                ref_status[ref] = status
            raise UpdateRefsError('%s failed to update' %
                                  ', '.join([ref for ref in ref_status
                                             if ref not in ok]),
                                  ref_status=ref_status)


class TraditionalGitClient(GitClient):
    """Traditional Git client."""

    def _connect(self, cmd, path):
        """Create a connection to the server.

        This method is abstract - concrete implementations should
        implement their own variant which connects to the server and
        returns an initialized Protocol object with the service ready
        for use and a can_read function which may be used to see if
        reads would block.

        :param cmd: The git service name to which we should connect.
        :param path: The path we should pass to the service.
        """
        raise NotImplementedError()

    # TODO(durin42): add side-band-64k capability support here and advertise it
    def send_pack(self, path, determine_wants, generate_pack_contents):
=======
    def send_pack(self, path, determine_wants, generate_pack_contents,
                  progress=None):
>>>>>>> 3cae0be3
        """Upload a pack to a remote repository.

        :param path: Repository path
        :param generate_pack_contents: Function that can return a sequence of the
            shas of the objects to upload.
        :param progress: Optional callback called with progress updates

        :raises SendPackError: if server rejects the pack data
        :raises UpdateRefsError: if the server supports report-status
                                 and rejects ref updates
        """
        proto, unused_can_read = self._connect('receive-pack', path)
        old_refs, server_capabilities = self._read_refs(proto)
        negotiated_capabilities = list(self._send_capabilities)
        if 'report-status' not in server_capabilities:
            negotiated_capabilities.remove('report-status')
        new_refs = determine_wants(old_refs)
        if not new_refs:
            proto.write_pkt_line(None)
            return {}
        want = []
        have = [x for x in old_refs.values() if not x == ZERO_SHA]
        sent_capabilities = False
        for refname in set(new_refs.keys() + old_refs.keys()):
            old_sha1 = old_refs.get(refname, ZERO_SHA)
            new_sha1 = new_refs.get(refname, ZERO_SHA)
            if old_sha1 != new_sha1:
                if sent_capabilities:
                    proto.write_pkt_line('%s %s %s' % (old_sha1, new_sha1,
                                                            refname))
                else:
                    proto.write_pkt_line(
                      '%s %s %s\0%s' % (old_sha1, new_sha1, refname,
                                        ' '.join(negotiated_capabilities)))
                    sent_capabilities = True
            if new_sha1 not in have and new_sha1 != ZERO_SHA:
                want.append(new_sha1)
        proto.write_pkt_line(None)
        if not want:
            return new_refs
        objects = generate_pack_contents(have, want)
        entries, sha = write_pack_objects(proto.write_file(), objects)
        if 'report-status' in negotiated_capabilities:
            report_status_parser = ReportStatusParser()
        else:
            report_status_parser = None
        if "side-band-64k" in negotiated_capabilities:
            channel_callbacks = { 2: progress }
            if 'report-status' in negotiated_capabilities:
                channel_callbacks[1] = PktLineParser(
                    report_status_parser.handle_packet).parse
            self._read_side_band64k_data(proto, channel_callbacks)
        else:
            if 'report-status':
                for pkt in proto.read_pkt_seq():
                    report_status_parser.handle_packet(pkt)
        if report_status_parser is not None:
            report_status_parser.check()
        # wait for EOF before returning
        data = proto.read()
        if data:
            raise SendPackError('Unexpected response %r' % data)
        return new_refs

    def fetch_pack(self, path, determine_wants, graph_walker, pack_data,
                   progress=None):
        """Retrieve a pack from a git smart server.

        :param determine_wants: Callback that returns list of commits to fetch
        :param graph_walker: Object with next() and ack().
        :param pack_data: Callback called for each bit of data in the pack
        :param progress: Callback for progress reports (strings)
        """
        proto, can_read = self._connect('upload-pack', path)
        (refs, server_capabilities) = self._read_refs(proto)
        negotiated_capabilities = list(self._fetch_capabilities)
        wants = determine_wants(refs)
        if not wants:
            proto.write_pkt_line(None)
            return refs
        assert isinstance(wants, list) and type(wants[0]) == str
        proto.write_pkt_line('want %s %s\n' % (
            wants[0], ' '.join(negotiated_capabilities)))
        for want in wants[1:]:
            proto.write_pkt_line('want %s\n' % want)
        proto.write_pkt_line(None)
        have = graph_walker.next()
        while have:
            proto.write_pkt_line('have %s\n' % have)
            if can_read():
                pkt = proto.read_pkt_line()
                parts = pkt.rstrip('\n').split(' ')
                if parts[0] == 'ACK':
                    graph_walker.ack(parts[1])
                    assert parts[2] == 'continue'
            have = graph_walker.next()
        proto.write_pkt_line('done\n')
        pkt = proto.read_pkt_line()
        while pkt:
            parts = pkt.rstrip('\n').split(' ')
            if parts[0] == 'ACK':
                graph_walker.ack(pkt.split(' ')[1])
            if len(parts) < 3 or parts[2] != 'continue':
                break
            pkt = proto.read_pkt_line()
        if "side-band-64k" in negotiated_capabilities:
            self._read_side_band64k_data(proto, {1: pack_data, 2: progress})
            # wait for EOF before returning
            data = proto.read()
            if data:
                raise Exception('Unexpected response %r' % data)
        else:
            # FIXME: Buffering?
            pack_data(self.read())
        return refs

    def _read_side_band64k_data(self, proto, channel_callbacks):
        """Read per-channel data.

        This requires the side-band-64k capability.

        :param proto: Protocol object to read from
        :param channel_callbacks: Dictionary mapping channels to packet
            handlers to use. None for a callback discards channel data.
        """
        for pkt in proto.read_pkt_seq():
            channel = ord(pkt[0])
            pkt = pkt[1:]
            try:
                cb = channel_callbacks[channel]
            except KeyError:
                raise AssertionError('Invalid sideband channel %d' % channel)
            else:
                if cb is not None:
                    cb(pkt)


class TCPGitClient(TraditionalGitClient):
    """A Git Client that works over TCP directly (i.e. git://)."""

    def __init__(self, host, port=None, *args, **kwargs):
        if port is None:
            port = TCP_GIT_PORT
        self._host = host
        self._port = port
        GitClient.__init__(self, *args, **kwargs)

    def _connect(self, cmd, path):
        sockaddrs = socket.getaddrinfo(self._host, self._port,
            socket.AF_UNSPEC, socket.SOCK_STREAM)
        s = None
        err = socket.error("no address found for %s" % self._host)
        for (family, socktype, proto, canonname, sockaddr) in sockaddrs:
            s = socket.socket(family, socktype, proto)
            s.setsockopt(socket.IPPROTO_TCP, socket.TCP_NODELAY, 1)
            try:
                s.connect(sockaddr)
                break
            except socket.error, err:
                if s is not None:
                    s.close()
                s = None
        if s is None:
            raise err
        # -1 means system default buffering
        rfile = s.makefile('rb', -1)
        # 0 means unbuffered
        wfile = s.makefile('wb', 0)
        proto = Protocol(rfile.read, wfile.write,
                         report_activity=self._report_activity)
        if path.startswith("/~"):
            path = path[1:]
        proto.send_cmd('git-%s' % cmd, path, 'host=%s' % self._host)
        return proto, lambda: _fileno_can_read(s)


class SubprocessWrapper(object):
    """A socket-like object that talks to a subprocess via pipes."""

    def __init__(self, proc):
        self.proc = proc
        self.read = proc.stdout.read
        self.write = proc.stdin.write

    def can_read(self):
        if subprocess.mswindows:
            from msvcrt import get_osfhandle
            from win32pipe import PeekNamedPipe
            handle = get_osfhandle(self.proc.stdout.fileno())
            return PeekNamedPipe(handle, 0)[2] != 0
        else:
            return _fileno_can_read(self.proc.stdout.fileno())

    def close(self):
        self.proc.stdin.close()
        self.proc.stdout.close()
        self.proc.wait()


class SubprocessGitClient(TraditionalGitClient):
    """Git client that talks to a server using a subprocess."""

    def __init__(self, *args, **kwargs):
        self._connection = None
        GitClient.__init__(self, *args, **kwargs)

    def _connect(self, service, path):
        import subprocess
        argv = ['git', service, path]
        p = SubprocessWrapper(
            subprocess.Popen(argv, bufsize=0, stdin=subprocess.PIPE,
                             stdout=subprocess.PIPE))
        return Protocol(p.read, p.write,
                        report_activity=self._report_activity), p.can_read


class SSHVendor(object):

    def connect_ssh(self, host, command, username=None, port=None):
        import subprocess
        #FIXME: This has no way to deal with passwords..
        args = ['ssh', '-x']
        if port is not None:
            args.extend(['-p', str(port)])
        if username is not None:
            host = '%s@%s' % (username, host)
        args.append(host)
        proc = subprocess.Popen(args + command,
                                stdin=subprocess.PIPE,
                                stdout=subprocess.PIPE)
        return SubprocessWrapper(proc)

# Can be overridden by users
get_ssh_vendor = SSHVendor


class SSHGitClient(TraditionalGitClient):

    def __init__(self, host, port=None, username=None, *args, **kwargs):
        self.host = host
        self.port = port
        self.username = username
        GitClient.__init__(self, *args, **kwargs)
        self.alternative_paths = {}

    def _get_cmd_path(self, cmd):
        return self.alternative_paths.get(cmd, 'git-%s' % cmd)

    def _connect(self, cmd, path):
        con = get_ssh_vendor().connect_ssh(
            self.host, ["%s '%s'" % (self._get_cmd_path(cmd), path)],
            port=self.port, username=self.username)
        return (Protocol(con.read, con.write, report_activity=self._report_activity),
                con.can_read)


class HttpGitClient(GitClient):

    def __init__(self, host, port=None, username=None, password=None, dumb=None, *args, **kwargs):
        self.host = host
        self.port = port
        self.dumb = dumb
        self.username = username
        self.password = password
        netloc = self.host
        if self.port:
            netloc += ":%d" % self.port
        self.url = "http://%s/" % netloc
        GitClient.__init__(self, *args, **kwargs)

    @classmethod
    def from_url(cls, url):
        parsed = urlparse.urlparse(url)
        assert parsed.scheme == 'http'
        return cls(parsed.hostname, port=parsed.port, username=parsed.port,
                   password=parsed.password), parsed.path

    def _discover_references(self, service, url):
        url = urlparse.urljoin(url+"/", "info/refs")
        if not self.dumb:
            url += "?service=%s" % service
        req = urllib2.Request(url)
        resp = urllib2.urlopen(req)
        self.dumb = (not resp.info().gettype().startswith("application/x-git-"))
        proto = Protocol(resp.read, None)
        if not self.dumb:
            # The first line should mention the service
            pkts = list(proto.read_pkt_seq())
            if pkts != [('# service=%s\n' % service)]:
                raise ValueError("unexpected first line %r from smart server" % pkt)
        return self._read_refs(proto)

    def _smart_request(self, service, url, data):
        url = urlparse.urljoin(url+"/", service)
        req = urllib2.Request(url,
            headers={"Content-Type": "application/x-%s-request" % service},
            data=data)
        resp = urllib2.urlopen(req)
        if resp.getcode() != 200:
            raise ValueError("Invalid HTTP response from server: %d" % resp.getcode())
        if resp.info().gettype() != ("application/x-%s-result" % service):
            raise ValueError("Invalid content-type from server: %s" % resp.info().gettype())
        return resp

    def send_pack(self, path, determine_wants, generate_pack_contents):
        """Upload a pack to a remote repository.

        :param path: Repository path
        :param generate_pack_contents: Function that can return a sequence of the
            shas of the objects to upload.

        :raises SendPackError: if server rejects the pack data
        :raises UpdateRefsError: if the server supports report-status
                                 and rejects ref updates
        """
        url = urlparse.urljoin(self.url, path)
        old_refs, server_capabilities = self._discover_references("git-receive-pack", url)
        new_refs = determine_wants(old_refs)
        if not new_refs:
            return {}
        if self.dumb:
            raise NotImplementedError(self.fetch_pack)
        if 'report-status' not in server_capabilities:
            raise ValueError("Server does not support report-status")
        req_data = StringIO()
        req_proto = Protocol(None, req_data.write)
        want = []
        have = [x for x in old_refs.values() if not x == ZERO_SHA]
        sent_capabilities = False
        for refname in set(new_refs.keys() + old_refs.keys()):
            old_sha1 = old_refs.get(refname, ZERO_SHA)
            new_sha1 = new_refs.get(refname, ZERO_SHA)
            if old_sha1 != new_sha1:
                if sent_capabilities:
                    req_proto.write_pkt_line('%s %s %s' % (old_sha1, new_sha1,
                                                            refname))
                else:
                    req_proto.write_pkt_line(
                      '%s %s %s\0%s' % (old_sha1, new_sha1, refname,
                                        ' '.join(self._send_capabilities)))
                    sent_capabilities = True
            if new_sha1 not in have and new_sha1 != ZERO_SHA:
                want.append(new_sha1)
        req_proto.write_pkt_line(None)
        if not want:
            return new_refs
        objects = generate_pack_contents(have, want)
        entries, sha = write_pack_objects(req_proto.write_file(), objects)
        resp = self._smart_request("git-receive-pack", url,
            data=req_data.getvalue())
        if resp.getcode() != 200:
            raise ValueError("invalid http response during git-receive-pack: %d"
                             % resp.getcode())
        resp_proto = Protocol(resp.read, None)
        if 'report-status' in self._send_capabilities:
            self._parse_status_report(resp_proto)
        return new_refs

    def fetch_pack(self, path, determine_wants, graph_walker, pack_data,
                   progress):
        """Retrieve a pack from a git smart server.

        :param determine_wants: Callback that returns list of commits to fetch
        :param graph_walker: Object with next() and ack().
        :param pack_data: Callback called for each bit of data in the pack
        :param progress: Callback for progress reports (strings)
        """
        url = urlparse.urljoin(self.url, path)
        refs, server_capabilities = self._discover_references(
            "git-upload-pack", url)
        wants = determine_wants(refs)
        if not wants:
            return refs
        if self.dumb:
            raise NotImplementedError(self.send_pack)
        resp = self._smart_request("git-upload-pack", url)
        raise NotImplementedError(self.send_pack)


def get_transport_and_path(uri):
    """Obtain a git client from a URI or path.

    :param uri: URI or path
    :return: Tuple with client instance and relative path.
    """
    parsed = urlparse.urlparse(uri)
    if parsed.scheme == 'git':
        return TCPGitClient(parsed.hostname, port=parsed.port), parsed.path
    elif parsed.scheme == 'git+ssh':
        return SSHGitClient(parsed.hostname, port=parsed.port,
                            username=parsed.username), parsed.path
    elif parsed.scheme == 'http':
        return HttpGitClient(parsed.hostname, port=parsed.port,
                             username=parsed.username), parsed.path

    if parsed.scheme and not parsed.netloc:
        # SSH with no user@, zero or one leading slash.
        return SSHGitClient(parsed.scheme), parsed.path
    elif parsed.scheme:
        raise ValueError('Unknown git protocol scheme: %s' % parsed.scheme)
    elif '@' in parsed.path and ':' in parsed.path:
        # SSH with user@host:foo.
        user_host, path = parsed.path.split(':')
        user, host = user_host.rsplit('@')
        return SSHGitClient(host, username=user), path

    # Otherwise, assume it's a local path.
    return SubprocessGitClient(), uri<|MERGE_RESOLUTION|>--- conflicted
+++ resolved
@@ -152,13 +152,14 @@
             refs[ref] = sha
         return refs, server_capabilities
 
-<<<<<<< HEAD
-    def send_pack(self, path, determine_wants, generate_pack_contents):
+    def send_pack(self, path, determine_wants, generate_pack_contents,
+                  progress=None):
         """Upload a pack to a remote repository.
 
         :param path: Repository path
         :param generate_pack_contents: Function that can return a sequence of the
             shas of the objects to upload.
+        :param progress: Optional progress function
 
         :raises SendPackError: if server rejects the pack data
         :raises UpdateRefsError: if the server supports report-status
@@ -234,6 +235,26 @@
                                              if ref not in ok]),
                                   ref_status=ref_status)
 
+    def _read_side_band64k_data(self, proto, channel_callbacks):
+        """Read per-channel data.
+
+        This requires the side-band-64k capability.
+
+        :param proto: Protocol object to read from
+        :param channel_callbacks: Dictionary mapping channels to packet
+            handlers to use. None for a callback discards channel data.
+        """
+        for pkt in proto.read_pkt_seq():
+            channel = ord(pkt[0])
+            pkt = pkt[1:]
+            try:
+                cb = channel_callbacks[channel]
+            except KeyError:
+                raise AssertionError('Invalid sideband channel %d' % channel)
+            else:
+                if cb is not None:
+                    cb(pkt)
+
 
 class TraditionalGitClient(GitClient):
     """Traditional Git client."""
@@ -252,12 +273,8 @@
         """
         raise NotImplementedError()
 
-    # TODO(durin42): add side-band-64k capability support here and advertise it
-    def send_pack(self, path, determine_wants, generate_pack_contents):
-=======
     def send_pack(self, path, determine_wants, generate_pack_contents,
                   progress=None):
->>>>>>> 3cae0be3
         """Upload a pack to a remote repository.
 
         :param path: Repository path
@@ -374,26 +391,6 @@
             pack_data(self.read())
         return refs
 
-    def _read_side_band64k_data(self, proto, channel_callbacks):
-        """Read per-channel data.
-
-        This requires the side-band-64k capability.
-
-        :param proto: Protocol object to read from
-        :param channel_callbacks: Dictionary mapping channels to packet
-            handlers to use. None for a callback discards channel data.
-        """
-        for pkt in proto.read_pkt_seq():
-            channel = ord(pkt[0])
-            pkt = pkt[1:]
-            try:
-                cb = channel_callbacks[channel]
-            except KeyError:
-                raise AssertionError('Invalid sideband channel %d' % channel)
-            else:
-                if cb is not None:
-                    cb(pkt)
-
 
 class TCPGitClient(TraditionalGitClient):
     """A Git Client that works over TCP directly (i.e. git://)."""
@@ -562,12 +559,14 @@
             raise ValueError("Invalid content-type from server: %s" % resp.info().gettype())
         return resp
 
-    def send_pack(self, path, determine_wants, generate_pack_contents):
+    def send_pack(self, path, determine_wants, generate_pack_contents,
+                  progress=None):
         """Upload a pack to a remote repository.
 
         :param path: Repository path
         :param generate_pack_contents: Function that can return a sequence of the
             shas of the objects to upload.
+        :param progress: Optional progress function
 
         :raises SendPackError: if server rejects the pack data
         :raises UpdateRefsError: if the server supports report-status
@@ -575,13 +574,12 @@
         """
         url = urlparse.urljoin(self.url, path)
         old_refs, server_capabilities = self._discover_references("git-receive-pack", url)
+        negotiated_capabilities = list(self._send_capabilities)
         new_refs = determine_wants(old_refs)
         if not new_refs:
             return {}
         if self.dumb:
             raise NotImplementedError(self.fetch_pack)
-        if 'report-status' not in server_capabilities:
-            raise ValueError("Server does not support report-status")
         req_data = StringIO()
         req_proto = Protocol(None, req_data.write)
         want = []
@@ -612,8 +610,26 @@
             raise ValueError("invalid http response during git-receive-pack: %d"
                              % resp.getcode())
         resp_proto = Protocol(resp.read, None)
-        if 'report-status' in self._send_capabilities:
-            self._parse_status_report(resp_proto)
+        if 'report-status' in negotiated_capabilities:
+            report_status_parser = ReportStatusParser()
+        else:
+            report_status_parser = None
+        if "side-band-64k" in negotiated_capabilities:
+            channel_callbacks = { 2: progress }
+            if 'report-status' in negotiated_capabilities:
+                channel_callbacks[1] = PktLineParser(
+                    report_status_parser.handle_packet).parse
+            self._read_side_band64k_data(resp_proto, channel_callbacks)
+        else:
+            if 'report-status':
+                for pkt in resp_proto.read_pkt_seq():
+                    report_status_parser.handle_packet(pkt)
+        if report_status_parser is not None:
+            report_status_parser.check()
+        # wait for EOF before returning
+        data = resp_proto.read()
+        if data:
+            raise SendPackError('Unexpected response %r' % data)
         return new_refs
 
     def fetch_pack(self, path, determine_wants, graph_walker, pack_data,
