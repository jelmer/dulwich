--- conflicted
+++ resolved
@@ -303,13 +303,8 @@
         self.assertIn("test message", str(exc))
 
 
-<<<<<<< HEAD
 class RecursiveMergeTests(unittest.TestCase):
     """Tests for recursive merge strategy."""
-=======
-class OctopusMergeTests(unittest.TestCase):
-    """Tests for octopus merge functionality."""
->>>>>>> 9d33da67
 
     def setUp(self):
         self.repo = MemoryRepo()
@@ -317,7 +312,6 @@
         if importlib.util.find_spec("merge3") is None:
             raise DependencyMissing("merge3")
 
-<<<<<<< HEAD
     def _create_commit(
         self, tree_id: bytes, parents: list[bytes], message: bytes
     ) -> Commit:
@@ -748,7 +742,17 @@
         self.assertEqual(len(conflicts), 0)
         # Merged tree should be empty
         self.assertEqual(len(list(merged_tree.items())), 0)
-=======
+
+
+class OctopusMergeTests(unittest.TestCase):
+    """Tests for octopus merge functionality."""
+
+    def setUp(self):
+        self.repo = MemoryRepo()
+        # Check if merge3 module is available
+        if importlib.util.find_spec("merge3") is None:
+            raise DependencyMissing("merge3")
+
     def test_octopus_merge_three_branches(self):
         """Test octopus merge with three branches."""
         from dulwich.merge import octopus_merge
@@ -941,5 +945,4 @@
                 [commit.id],
                 commit,
                 [],
-            )
->>>>>>> 9d33da67
+            )