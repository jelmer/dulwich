--- conflicted
+++ resolved
@@ -420,12 +420,6 @@
         # FIXME: Merge new index into working tree
         if stat.S_ISLNK(entry.mode):
             # FIXME: This will fail on Windows. What should we do instead?
-<<<<<<< HEAD
-            if os.path.exists(full_path):
-                # Must delete symlink dest to overwrite
-                os.remove(full_path)
-            os.symlink(object_store[entry.sha].as_raw_string(), full_path)
-=======
             src_path = object_store[entry.sha].as_raw_string()
             try:
                 os.symlink(src_path, full_path)
@@ -435,7 +429,6 @@
                     os.symlink(src_path, full_path)
                 else:
                     raise
->>>>>>> 137c57f1
         else:
             f = open(full_path, 'wb')
             try:
