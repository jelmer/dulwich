# utils.py -- Git compatibility utilities
# Copyright (C) 2010 Google, Inc.
#
# This program is free software; you can redistribute it and/or
# modify it under the terms of the GNU General Public License
# as published by the Free Software Foundation; version 2
# of the License or (at your option) any later version of
# the License.
#
# This program is distributed in the hope that it will be useful,
# but WITHOUT ANY WARRANTY; without even the implied warranty of
# MERCHANTABILITY or FITNESS FOR A PARTICULAR PURPOSE.  See the
# GNU General Public License for more details.
#
# You should have received a copy of the GNU General Public License
# along with this program; if not, write to the Free Software
# Foundation, Inc., 51 Franklin Street, Fifth Floor, Boston,
# MA  02110-1301, USA.

"""Utilities for interacting with cgit."""

import errno
import os
import socket
import subprocess
import tempfile
import time
import unittest

from dulwich.repo import Repo
<<<<<<< HEAD
=======
from dulwich.protocol import TCP_GIT_PORT
>>>>>>> 7f11aff1

from dulwich.tests import (
    TestSkipped,
    )

_DEFAULT_GIT = 'git'


def git_version(git_path=_DEFAULT_GIT):
    """Attempt to determine the version of git currently installed.

    :param git_path: Path to the git executable; defaults to the version in
        the system path.
    :return: A tuple of ints of the form (major, minor, point), or None if no
        git installation was found.
    """
    try:
        _, output = run_git(['--version'], git_path=git_path,
                            capture_stdout=True)
    except OSError:
        return None
    version_prefix = 'git version '
    if not output.startswith(version_prefix):
        return None
    output = output[len(version_prefix):]
    nums = output.split('.')
    if len(nums) == 2:
        nums.add('0')
    else:
        nums = nums[:3]
    try:
        return tuple(int(x) for x in nums)
    except ValueError:
        return None


def require_git_version(required_version, git_path=_DEFAULT_GIT):
    """Require git version >= version, or skip the calling test."""
    found_version = git_version(git_path=git_path)
    if found_version < required_version:
        required_version = '.'.join(map(str, required_version))
        found_version = '.'.join(map(str, found_version))
        raise TestSkipped('Test requires git >= %s, found %s' %
                         (required_version, found_version))


def run_git(args, git_path=_DEFAULT_GIT, input=None, capture_stdout=False,
            **popen_kwargs):
    """Run a git command.

    Input is piped from the input parameter and output is sent to the standard
    streams, unless capture_stdout is set.

    :param args: A list of args to the git command.
    :param git_path: Path to to the git executable.
    :param input: Input data to be sent to stdin.
    :param capture_stdout: Whether to capture and return stdout.
    :param popen_kwargs: Additional kwargs for subprocess.Popen;
        stdin/stdout args are ignored.
    :return: A tuple of (returncode, stdout contents). If capture_stdout is
        False, None will be returned as stdout contents.
    :raise OSError: if the git executable was not found.
    """
    args = [git_path] + args
    popen_kwargs['stdin'] = subprocess.PIPE
    if capture_stdout:
        popen_kwargs['stdout'] = subprocess.PIPE
    else:
        popen_kwargs.pop('stdout', None)
    p = subprocess.Popen(args, **popen_kwargs)
    stdout, stderr = p.communicate(input=input)
    return (p.returncode, stdout)


def run_git_or_fail(args, git_path=_DEFAULT_GIT, input=None, **popen_kwargs):
    """Run a git command, capture stdout/stderr, and fail if git fails."""
    popen_kwargs['stderr'] = subprocess.STDOUT
    returncode, stdout = run_git(args, git_path=git_path, input=input,
                                 capture_stdout=True, **popen_kwargs)
    assert returncode == 0
    return stdout


def import_repo_to_dir(name):
    """Import a repo from a fast-export file in a temporary directory.

    These are used rather than binary repos for compat tests because they are
    more compact an human-editable, and we already depend on git.

    :param name: The name of the repository export file, relative to
        dulwich/tests/data/repos.
    :returns: The path to the imported repository.
    """
    temp_dir = tempfile.mkdtemp()
    export_path = os.path.join(os.path.dirname(__file__), os.pardir, 'data',
                               'repos', name)
    temp_repo_dir = os.path.join(temp_dir, name)
    export_file = open(export_path, 'rb')
    run_git_or_fail(['init', '--bare', temp_repo_dir])
    run_git_or_fail(['fast-import'], input=export_file.read(),
                    cwd=temp_repo_dir)
    export_file.close()
    return temp_repo_dir

def import_repo(name):
    """Import a repo from a fast-export file in a temporary directory.

    :param name: The name of the repository export file, relative to
        dulwich/tests/data/repos.
    :returns: An initialized Repo object that lives in a temporary directory.
    """
    return Repo(import_repo_to_dir(name))


def check_for_daemon(limit=10, delay=0.1, timeout=0.1, port=TCP_GIT_PORT):
    """Check for a running TCP daemon.

    Defaults to checking 10 times with a delay of 0.1 sec between tries.

    :param limit: Number of attempts before deciding no daemon is running.
    :param delay: Delay between connection attempts.
    :param timeout: Socket timeout for connection attempts.
    :param port: Port on which we expect the daemon to appear.
    :returns: A boolean, true if a daemon is running on the specified port,
        false if not.
    """
    for _ in xrange(limit):
        time.sleep(delay)
        s = socket.socket(socket.AF_INET, socket.SOCK_STREAM)
        s.settimeout(delay)
        try:
            s.connect(('localhost', port))
            s.close()
            return True
        except socket.error, e:
            if getattr(e, 'errno', False) and e.errno != errno.ECONNREFUSED:
                raise
            elif e.args[0] != errno.ECONNREFUSED:
                raise
    return False


class CompatTestCase(unittest.TestCase):
    """Test case that requires git for compatibility checks.

    Subclasses can change the git version required by overriding
    min_git_version.
    """

    min_git_version = (1, 5, 0)

    def setUp(self):
        require_git_version(self.min_git_version)

    def assertReposEqual(self, repo1, repo2):
        self.assertEqual(repo1.get_refs(), repo2.get_refs())
        self.assertEqual(sorted(set(repo1.object_store)),
                         sorted(set(repo2.object_store)))

    def assertReposNotEqual(self, repo1, repo2):
        refs1 = repo1.get_refs()
        objs1 = set(repo1.object_store)
        refs2 = repo2.get_refs()
        objs2 = set(repo2.object_store)
        self.assertFalse(refs1 == refs2 and objs1 == objs2)<|MERGE_RESOLUTION|>--- conflicted
+++ resolved
@@ -28,10 +28,7 @@
 import unittest
 
 from dulwich.repo import Repo
-<<<<<<< HEAD
-=======
 from dulwich.protocol import TCP_GIT_PORT
->>>>>>> 7f11aff1
 
 from dulwich.tests import (
     TestSkipped,
