# __init__.py -- The git module of dulwich
# Copyright (C) 2007 James Westby <jw+debian@jameswestby.net>
# Copyright (C) 2008 Jelmer Vernooij <jelmer@samba.org>
#
# Dulwich is dual-licensed under the Apache License, Version 2.0 and the GNU
# General Public License as public by the Free Software Foundation; version 2.0
# or (at your option) any later version. You can redistribute it and/or
# modify it under the terms of either of these two licenses.
#
# Unless required by applicable law or agreed to in writing, software
# distributed under the License is distributed on an "AS IS" BASIS,
# WITHOUT WARRANTIES OR CONDITIONS OF ANY KIND, either express or implied.
# See the License for the specific language governing permissions and
# limitations under the License.
#
# You should have received a copy of the licenses; if not, see
# <http://www.gnu.org/licenses/> for a copy of the GNU General Public License
# and <http://www.apache.org/licenses/LICENSE-2.0> for a copy of the Apache
# License, Version 2.0.
#


"""Python implementation of the Git file formats and protocols."""

<<<<<<< HEAD
__version__ = (0, 18, 2)
=======
__version__ = (0, 18, 3)
>>>>>>> 1863c310
<|MERGE_RESOLUTION|>--- conflicted
+++ resolved
@@ -22,8 +22,4 @@
 
 """Python implementation of the Git file formats and protocols."""
 
-<<<<<<< HEAD
-__version__ = (0, 18, 2)
-=======
-__version__ = (0, 18, 3)
->>>>>>> 1863c310
+__version__ = (0, 18, 3)