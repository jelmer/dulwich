# porcelain.py -- Porcelain-like layer on top of Dulwich
# Copyright (C) 2013 Jelmer Vernooij <jelmer@samba.org>
#
# This program is free software; you can redistribute it and/or
# modify it under the terms of the GNU General Public License
# as published by the Free Software Foundation; either version 2
# or (at your option) a later version of the License.
#
# This program is distributed in the hope that it will be useful,
# but WITHOUT ANY WARRANTY; without even the implied warranty of
# MERCHANTABILITY or FITNESS FOR A PARTICULAR PURPOSE.  See the
# GNU General Public License for more details.
#
# You should have received a copy of the GNU General Public License
# along with this program; if not, write to the Free Software
# Foundation, Inc., 51 Franklin Street, Fifth Floor, Boston,
# MA  02110-1301, USA.

import os
import sys
import time

from time import time
from collections import OrderedDict

from dulwich import index
from dulwich.client import get_transport_and_path
from dulwich.errors import (
    SendPackError,
    UpdateRefsError,
    )
from dulwich.objects import (
    Commit,
    Tag,
    parse_timezone,
    )
from dulwich.objectspec import parse_object
from dulwich.patch import write_tree_diff
from dulwich.repo import (BaseRepo, Repo)
from dulwich.server import update_server_info as server_update_server_info
from dulwich.objects import Tag, Commit, parse_timezone
from dulwich.errors import SendPackError, UpdateRefsError

"""Simple wrapper that provides porcelain-like functions on top of Dulwich.

Currently implemented:
 * archive
 * add
 * clone
 * commit
 * commit-tree
 * diff-tree
 * init
 * pull
 * push
 * remove
 * reset
 * rev-list
 * tag
 * update-server-info
 * symbolic-ref
 * tag
 * return-tags
 * reset-hard-head
 * pull
 * push

These functions are meant to behave similarly to the git subcommands.
Differences in behaviour are considered bugs.
"""

__docformat__ = 'restructuredText'


def open_repo(path_or_repo):
    """Open an argument that can be a repository or a path for a repository."""
    if isinstance(path_or_repo, BaseRepo):
        return path_or_repo
    return Repo(path_or_repo)


def archive(location, committish=None, outstream=sys.stdout,
            errstream=sys.stderr):
    """Create an archive.

    :param location: Location of repository for which to generate an archive.
    :param committish: Commit SHA1 or ref to use
    :param outstream: Output stream (defaults to stdout)
    :param errstream: Error stream (defaults to stderr)
    """

    client, path = get_transport_and_path(location)
    if committish is None:
        committish = "HEAD"
    client.archive(path, committish, outstream.write, errstream.write)


def update_server_info(repo="."):
    """Update server info files for a repository.

    :param repo: path to the repository
    """
    r = open_repo(repo)
    server_update_server_info(r)


def symbolic_ref(repo, ref_name, force=False):
    """Set git symbolic ref into HEAD.

    :param repo: path to the repository
    :param ref_name: short name of the new ref
    :param force: force settings without checking if it exists in refs/heads
    """
    repo_obj = open_repo(repo)
    ref_path = 'refs/heads/%s' % ref_name
    if not force and ref_path not in repo_obj.refs.keys():
        raise ValueError('fatal: ref `%s` is not a ref' % ref_name)
    repo_obj.refs.set_symbolic_ref('HEAD', ref_path)


def commit(repo=".", message=None, author=None, committer=None):
    """Create a new commit.

    :param repo: Path to repository
    :param message: Optional commit message
    :param author: Optional author name and email
    :param committer: Optional committer name and email
    :return: SHA1 of the new commit
    """
    # FIXME: Support --all argument
    # FIXME: Support --signoff argument
    r = open_repo(repo)
    return r.do_commit(message=message, author=author,
        committer=committer)


def commit_tree(repo, tree, message=None, author=None, committer=None):
    """Create a new commit object.

    :param repo: Path to repository
    :param tree: An existing tree object
    :param author: Optional author name and email
    :param committer: Optional committer name and email
    """
    r = open_repo(repo)
    return r.do_commit(message=message, tree=tree, committer=committer,
            author=author)


def init(path=".", bare=False):
    """Create a new git repository.

    :param path: Path to repository.
    :param bare: Whether to create a bare repository.
    :return: A Repo instance
    """
    if not os.path.exists(path):
        os.mkdir(path)

    if bare:
        return Repo.init_bare(path)
    else:
        return Repo.init(path)


def clone(source, target=None, bare=False, checkout=None, outstream=sys.stdout):
    """Clone a local or remote git repository.

    :param source: Path or URL for source repository
    :param target: Path to target repository (optional)
    :param bare: Whether or not to create a bare repository
    :param outstream: Optional stream to write progress to
    :return: The new repository
    """
    if checkout is None:
        checkout = (not bare)
    if checkout and bare:
        raise ValueError("checkout and bare are incompatible")
    client, host_path = get_transport_and_path(source)

    if target is None:
        target = host_path.split("/")[-1]

    if not os.path.exists(target):
        os.mkdir(target)
    if bare:
        r = Repo.init_bare(target)
    else:
        r = Repo.init(target)
    remote_refs = client.fetch(host_path, r,
        determine_wants=r.object_store.determine_wants_all,
        progress=outstream.write)
    r["HEAD"] = remote_refs["HEAD"]
    if checkout:
        outstream.write('Checking out HEAD')
        index.build_index_from_tree(r.path, r.index_path(),
                                    r.object_store, r["HEAD"].tree)

    return r


def add(repo=".", paths=None):
    """Add files to the staging area.

    :param repo: Repository for the files
    :param paths: Paths to add.  No value passed stages all modified files.
    """
    # FIXME: Support patterns, directories.
    # Handle the default case where paths is None or an empty list
    r = open_repo(repo)
    if not paths:
        paths = []
        for dirpath, dirnames, filenames in os.walk(r.path):

            # Handle path dependecies based on OS & split off the path prefix
            relative_path = dirpath.split(r.path)[-1]

            # ignore *.git
            if not '.git' == dirpath:
                for filename in filenames:
                    paths.append(os.path.join(relative_path, filename))
    r.stage(paths)


def rm(repo=".", paths=None):
    """Remove files from the staging area.

    :param repo: Repository for the files
    :param paths: Paths to remove
    """
    r = open_repo(repo)
    index = r.open_index()
    for p in paths:
        del index[p]
    index.write()


def print_commit(commit, outstream):
    """Write a human-readable commit log entry.

    :param commit: A `Commit` object
    :param outstream: A stream file to write to
    """
    outstream.write("-" * 50 + "\n")
    outstream.write("commit: %s\n" % commit.id)
    if len(commit.parents) > 1:
        outstream.write("merge: %s\n" % "...".join(commit.parents[1:]))
    outstream.write("author: %s\n" % commit.author)
    outstream.write("committer: %s\n" % commit.committer)
    outstream.write("\n")
    outstream.write(commit.message + "\n")
    outstream.write("\n")


def print_tag(tag, outstream):
    """Write a human-readable tag.

    :param tag: A `Tag` object
    :param outstream: A stream to write to
    """
    outstream.write("Tagger: %s\n" % tag.tagger)
    outstream.write("Date:   %s\n" % tag.tag_time)
    outstream.write("\n")
    outstream.write("%s\n" % tag.message)
    outstream.write("\n")


def show_blob(repo, blob, outstream):
    """Write a blob to a stream.

    :param repo: A `Repo` object
    :param blob: A `Blob` object
    :param outstream: A stream file to write to
    """
    outstream.write(blob.data)


def show_commit(repo, commit, outstream):
    """Show a commit to a stream.

    :param repo: A `Repo` object
    :param commit: A `Commit` object
    :param outstream: Stream to write to
    """
    print_commit(commit, outstream)
    parent_commit = repo[commit.parents[0]]
    write_tree_diff(outstream, repo.object_store, parent_commit.tree, commit.tree)


def show_tree(repo, tree, outstream):
    """Print a tree to a stream.

    :param repo: A `Repo` object
    :param tree: A `Tree` object
    :param outstream: Stream to write to
    """
    for n in tree:
        outstream.write("%s\n" % n)


def show_tag(repo, tag, outstream):
    """Print a tag to a stream.

    :param repo: A `Repo` object
    :param tag: A `Tag` object
    :param outstream: Stream to write to
    """
    print_tag(tag, outstream)
    show_object(repo, repo[tag.object[1]], outstream)


def show_object(repo, obj, outstream):
    return {
        "tree": show_tree,
        "blob": show_blob,
        "commit": show_commit,
        "tag": show_tag,
            }[obj.type_name](repo, obj, outstream)


def log(repo=".", outstream=sys.stdout, max_entries=None):
    """Write commit logs.

    :param repo: Path to repository
    :param outstream: Stream to write log output to
    :param max_entries: Optional maximum number of entries to display
    """
    r = open_repo(repo)
    walker = r.get_walker(max_entries=max_entries)
    for entry in walker:
        print_commit(entry.commit, outstream)


def show(repo=".", objects=None, outstream=sys.stdout):
    """Print the changes in a commit.

    :param repo: Path to repository
    :param objects: Objects to show (defaults to [HEAD])
    :param outstream: Stream to write to
    """
    if objects is None:
        objects = ["HEAD"]
    if not isinstance(objects, list):
        objects = [objects]
    r = open_repo(repo)
    for objectish in objects:
        show_object(r, parse_object(r, objectish), outstream)


def diff_tree(repo, old_tree, new_tree, outstream=sys.stdout):
    """Compares the content and mode of blobs found via two tree objects.

    :param repo: Path to repository
    :param old_tree: Id of old tree
    :param new_tree: Id of new tree
    :param outstream: Stream to write to
    """
    r = open_repo(repo)
    write_tree_diff(outstream, r.object_store, old_tree, new_tree)


def rev_list(repo, commits, outstream=sys.stdout):
    """Lists commit objects in reverse chronological order.

    :param repo: Path to repository
    :param commits: Commits over which to iterate
    :param outstream: Stream to write to
    """
    r = open_repo(repo)
    for entry in r.get_walker(include=[r[c].id for c in commits]):
        outstream.write("%s\n" % entry.commit.id)


def tag(repo, tag, author, message):
    """Creates a tag in git via dulwich calls:

    :param repo: Path to repository
    :param tag: tag string
    :param author: tag author
    :param repo: tag message
    """

    r = open_repo(repo)

    # Create the tag object
    tag_obj = Tag()
    tag_obj.tagger = author
    tag_obj.message = message
    tag_obj.name = tag
    tag_obj.object = (Commit, r.refs['HEAD'])
<<<<<<< HEAD
    tag_obj.tag_time = int(time())
=======
    tag_obj.tag_time = int(time.time())
>>>>>>> a0f01709
    tag_obj.tag_timezone = parse_timezone('-0200')[0]

    # Add tag to the object store
    r.object_store.add_object(tag_obj)
<<<<<<< HEAD
    r['refs/tags/' + tag] = tag_obj.id


def return_tags(repo, outstream=sys.stdout):
    """Get all tags & corresponding commit shas

    :param repo: Path to repository
    """
    r = open_repo(repo)
    tags = r.refs.as_dict("refs/tags")
    ordered_tags = list()

    # Get the commit hashes associated with the tags
    for tag, tag_commit in tags.items():
        if tag not in ordered_tags:
            ordered_tags.append(tag)
    ordered_tags.sort()

    # Write out the tags in alphabetical order
    for tag in ordered_tags:
        outstream.write("%s\n" % tag)

    return ordered_tags


def reset_hard_head(repo):
    """ Perform 'git checkout .' - syncs staged changes.  This is a useful way
    to 'git reset --hard  HEAD'

    :param repo: Path to repository
    """
=======
    r.refs['refs/tags/' + tag] = tag_obj.id


def reset(repo, mode, committish="HEAD"):
    """Reset current HEAD to the specified state.

    :param repo: Path to repository
    :param mode: Mode ("hard", "soft", "mixed")
    """

    if mode != "hard":
        raise ValueError("hard is the only mode currently supported")
>>>>>>> a0f01709

    r = open_repo(repo)

    indexfile = r.index_path()
<<<<<<< HEAD
    tree = r["HEAD"].tree
    index.build_index_from_tree(r.path, indexfile, r.object_store, tree)


def push(repo, remote_url, refs_path,
=======
    tree = r[committish].tree
    index.build_index_from_tree(r.path, indexfile, r.object_store, tree)


def push(repo, remote_location, refs_path,
>>>>>>> a0f01709
         outstream=sys.stdout, errstream=sys.stderr):
    """Remote push with dulwich via dulwich.client

    :param repo : Path to repository
<<<<<<< HEAD
    :param remote_url: URI of the remote
=======
    :param remote_location: Location of the remote
>>>>>>> a0f01709
    :param refs_path: relative path to the refs to push to remote
    :param outstream: A stream file to write output
    :param outstream: A stream file to write errors
    """

    # Open the repo
<<<<<<< HEAD
    _repo = open_repo(repo)

    # Get the client and path
    client, path = get_transport_and_path(remote_url)

    def update_refs(refs):
        new_refs = _repo.get_refs()
=======
    r = open_repo(repo)

    # Get the client and path
    client, path = get_transport_and_path(remote_location)

    def update_refs(refs):
        new_refs = r.get_refs()
>>>>>>> a0f01709
        refs[refs_path] = new_refs['HEAD']
        del new_refs['HEAD']
        return refs

    try:
<<<<<<< HEAD
        client.send_pack(path, update_refs, _repo.object_store.generate_pack_contents)
        outstream.write("Push to %s successful.\n" % remote_url)
    except (UpdateRefsError, SendPackError) as e:
        outstream.write("Push to %s failed.\n" % remote_url)
        errstream.write("Push to %s failed -> '%s'\n" % e.message)


def pull(repo, remote_url, refs_path,
=======
        client.send_pack(path, update_refs,
            r.object_store.generate_pack_contents, progress=errstream.write)
        outstream.write("Push to %s successful.\n" % remote_location)
    except (UpdateRefsError, SendPackError) as e:
        outstream.write("Push to %s failed.\n" % remote_location)
        errstream.write("Push to %s failed -> '%s'\n" % e.message)


def pull(repo, remote_location, refs_path,
>>>>>>> a0f01709
         outstream=sys.stdout, errstream=sys.stderr):
    """ Pull from remote via dulwich.client

    :param repo: Path to repository
<<<<<<< HEAD
    :param remote_url: URI of the remote
=======
    :param remote_location: Location of the remote
>>>>>>> a0f01709
    :param refs_path: relative path to the fetched refs
    :param outstream: A stream file to write to output
    :param errstream: A stream file to write to errors
    """

    # Open the repo
<<<<<<< HEAD
    _repo = open_repo(repo)

    client, path = get_transport_and_path(remote_url)
    remote_refs = client.fetch(path, _repo)
    _repo['HEAD'] = remote_refs[refs_path]

    # Perform 'git checkout .' - syncs staged changes
    indexfile = _repo.index_path()
    tree = _repo["HEAD"].tree
    index.build_index_from_tree(_repo.path, indexfile,
                                _repo.object_store, tree)
=======
    r = open_repo(repo)

    client, path = get_transport_and_path(remote_location)
    remote_refs = client.fetch(path, r, progress=errstream.write)
    r['HEAD'] = remote_refs[refs_path]

    # Perform 'git checkout .' - syncs staged changes
    indexfile = r.index_path()
    tree = r["HEAD"].tree
    index.build_index_from_tree(r.path, indexfile, r.object_store, tree)
>>>>>>> a0f01709
<|MERGE_RESOLUTION|>--- conflicted
+++ resolved
@@ -388,17 +388,12 @@
     tag_obj.message = message
     tag_obj.name = tag
     tag_obj.object = (Commit, r.refs['HEAD'])
-<<<<<<< HEAD
-    tag_obj.tag_time = int(time())
-=======
     tag_obj.tag_time = int(time.time())
->>>>>>> a0f01709
     tag_obj.tag_timezone = parse_timezone('-0200')[0]
 
     # Add tag to the object store
     r.object_store.add_object(tag_obj)
-<<<<<<< HEAD
-    r['refs/tags/' + tag] = tag_obj.id
+    r.refs['refs/tags/' + tag] = tag_obj.id
 
 
 def return_tags(repo, outstream=sys.stdout):
@@ -423,16 +418,6 @@
     return ordered_tags
 
 
-def reset_hard_head(repo):
-    """ Perform 'git checkout .' - syncs staged changes.  This is a useful way
-    to 'git reset --hard  HEAD'
-
-    :param repo: Path to repository
-    """
-=======
-    r.refs['refs/tags/' + tag] = tag_obj.id
-
-
 def reset(repo, mode, committish="HEAD"):
     """Reset current HEAD to the specified state.
 
@@ -442,48 +427,26 @@
 
     if mode != "hard":
         raise ValueError("hard is the only mode currently supported")
->>>>>>> a0f01709
 
     r = open_repo(repo)
 
     indexfile = r.index_path()
-<<<<<<< HEAD
-    tree = r["HEAD"].tree
-    index.build_index_from_tree(r.path, indexfile, r.object_store, tree)
-
-
-def push(repo, remote_url, refs_path,
-=======
     tree = r[committish].tree
     index.build_index_from_tree(r.path, indexfile, r.object_store, tree)
 
 
 def push(repo, remote_location, refs_path,
->>>>>>> a0f01709
          outstream=sys.stdout, errstream=sys.stderr):
     """Remote push with dulwich via dulwich.client
 
     :param repo : Path to repository
-<<<<<<< HEAD
-    :param remote_url: URI of the remote
-=======
     :param remote_location: Location of the remote
->>>>>>> a0f01709
     :param refs_path: relative path to the refs to push to remote
     :param outstream: A stream file to write output
-    :param outstream: A stream file to write errors
+    :param errstream: A stream file to write errors
     """
 
     # Open the repo
-<<<<<<< HEAD
-    _repo = open_repo(repo)
-
-    # Get the client and path
-    client, path = get_transport_and_path(remote_url)
-
-    def update_refs(refs):
-        new_refs = _repo.get_refs()
-=======
     r = open_repo(repo)
 
     # Get the client and path
@@ -491,22 +454,11 @@
 
     def update_refs(refs):
         new_refs = r.get_refs()
->>>>>>> a0f01709
         refs[refs_path] = new_refs['HEAD']
         del new_refs['HEAD']
         return refs
 
     try:
-<<<<<<< HEAD
-        client.send_pack(path, update_refs, _repo.object_store.generate_pack_contents)
-        outstream.write("Push to %s successful.\n" % remote_url)
-    except (UpdateRefsError, SendPackError) as e:
-        outstream.write("Push to %s failed.\n" % remote_url)
-        errstream.write("Push to %s failed -> '%s'\n" % e.message)
-
-
-def pull(repo, remote_url, refs_path,
-=======
         client.send_pack(path, update_refs,
             r.object_store.generate_pack_contents, progress=errstream.write)
         outstream.write("Push to %s successful.\n" % remote_location)
@@ -516,35 +468,17 @@
 
 
 def pull(repo, remote_location, refs_path,
->>>>>>> a0f01709
          outstream=sys.stdout, errstream=sys.stderr):
     """ Pull from remote via dulwich.client
 
     :param repo: Path to repository
-<<<<<<< HEAD
-    :param remote_url: URI of the remote
-=======
     :param remote_location: Location of the remote
->>>>>>> a0f01709
     :param refs_path: relative path to the fetched refs
     :param outstream: A stream file to write to output
     :param errstream: A stream file to write to errors
     """
 
     # Open the repo
-<<<<<<< HEAD
-    _repo = open_repo(repo)
-
-    client, path = get_transport_and_path(remote_url)
-    remote_refs = client.fetch(path, _repo)
-    _repo['HEAD'] = remote_refs[refs_path]
-
-    # Perform 'git checkout .' - syncs staged changes
-    indexfile = _repo.index_path()
-    tree = _repo["HEAD"].tree
-    index.build_index_from_tree(_repo.path, indexfile,
-                                _repo.object_store, tree)
-=======
     r = open_repo(repo)
 
     client, path = get_transport_and_path(remote_location)
@@ -554,5 +488,4 @@
     # Perform 'git checkout .' - syncs staged changes
     indexfile = r.index_path()
     tree = r["HEAD"].tree
-    index.build_index_from_tree(r.path, indexfile, r.object_store, tree)
->>>>>>> a0f01709
+    index.build_index_from_tree(r.path, indexfile, r.object_store, tree)