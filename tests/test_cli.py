--- conflicted
+++ resolved
@@ -459,11 +459,7 @@
         all_branches = set(line for line in lines)
         self.assertEqual(all_branches, expected_branches)
 
-<<<<<<< HEAD
     def test_branch_list_merged(self):
-=======
-    def test_branch_list_remotes(self):
->>>>>>> 2a8b0cb2
         # Create initial commit
         test_file = os.path.join(self.repo_path, "test.txt")
         with open(test_file, "w") as f:
@@ -471,7 +467,6 @@
         self._run_cli("add", "test.txt")
         self._run_cli("commit", "--message=Initial")
 
-<<<<<<< HEAD
         master_sha = self.repo.refs[b"refs/heads/master"]
 
         # Create a merged branch (points to same commit as master)
@@ -499,7 +494,15 @@
         branches = [line.strip() for line in stdout.splitlines()]
         expected_branches = {"master", "merged-branch"}
         self.assertEqual(set(branches), expected_branches)
-=======
+      
+    def test_branch_list_remotes(self):
+        # Create initial commit
+        test_file = os.path.join(self.repo_path, "test.txt")
+        with open(test_file, "w") as f:
+            f.write("test")
+        self._run_cli("add", "test.txt")
+        self._run_cli("commit", "--message=Initial")
+
         # Setup a remote and create remote branches
         self.repo.refs[b"refs/remotes/origin/master"] = self.repo.refs[
             b"refs/heads/master"
@@ -523,7 +526,6 @@
         ]
 
         self.assertEqual(branches, expected_branches)
->>>>>>> 2a8b0cb2
 
 
 class CheckoutCommandTest(DulwichCliTestCase):
