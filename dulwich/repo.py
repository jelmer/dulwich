# repo.py -- For dealing with git repositories.
# Copyright (C) 2007 James Westby <jw+debian@jameswestby.net>
# Copyright (C) 2008-2013 Jelmer Vernooij <jelmer@jelmer.uk>
#
# Dulwich is dual-licensed under the Apache License, Version 2.0 and the GNU
# General Public License as public by the Free Software Foundation; version 2.0
# or (at your option) any later version. You can redistribute it and/or
# modify it under the terms of either of these two licenses.
#
# Unless required by applicable law or agreed to in writing, software
# distributed under the License is distributed on an "AS IS" BASIS,
# WITHOUT WARRANTIES OR CONDITIONS OF ANY KIND, either express or implied.
# See the License for the specific language governing permissions and
# limitations under the License.
#
# You should have received a copy of the licenses; if not, see
# <http://www.gnu.org/licenses/> for a copy of the GNU General Public License
# and <http://www.apache.org/licenses/LICENSE-2.0> for a copy of the Apache
# License, Version 2.0.
#


"""Repository access.

This module contains the base class for git repositories
(BaseRepo) and an implementation which uses a repository on
local disk (Repo).

"""

from io import BytesIO
import os
import sys
import stat
import time
from typing import Optional, Tuple, TYPE_CHECKING, List, Dict, Union, Iterable

if TYPE_CHECKING:
    # There are no circular imports here, but we try to defer imports as long
    # as possible to reduce start-up time for anything that doesn't need
    # these imports.
    from dulwich.config import StackedConfig, ConfigFile
    from dulwich.index import Index

from dulwich.errors import (
    NoIndexPresent,
    NotBlobError,
    NotCommitError,
    NotGitRepository,
    NotTreeError,
    NotTagError,
    CommitError,
    RefFormatError,
    HookError,
)
from dulwich.file import (
    GitFile,
)
from dulwich.object_store import (
    DiskObjectStore,
    MemoryObjectStore,
    BaseObjectStore,
    ObjectStoreGraphWalker,
)
from dulwich.objects import (
    check_hexsha,
    valid_hexsha,
    Blob,
    Commit,
    ShaFile,
    Tag,
    Tree,
)
from dulwich.pack import (
    pack_objects_to_data,
)

from dulwich.hooks import (
    Hook,
    PreCommitShellHook,
    PostCommitShellHook,
    CommitMsgShellHook,
    PostReceiveShellHook,
)

from dulwich.line_ending import BlobNormalizer, TreeBlobNormalizer

from dulwich.refs import (  # noqa: F401
    ANNOTATED_TAG_SUFFIX,
    check_ref_format,
    RefsContainer,
    DictRefsContainer,
    InfoRefsContainer,
    DiskRefsContainer,
    read_packed_refs,
    read_packed_refs_with_peeled,
    write_packed_refs,
    SYMREF,
)


import warnings


CONTROLDIR = ".git"
OBJECTDIR = "objects"
REFSDIR = "refs"
REFSDIR_TAGS = "tags"
REFSDIR_HEADS = "heads"
INDEX_FILENAME = "index"
COMMONDIR = "commondir"
GITDIR = "gitdir"
WORKTREES = "worktrees"

BASE_DIRECTORIES = [
    ["branches"],
    [REFSDIR],
    [REFSDIR, REFSDIR_TAGS],
    [REFSDIR, REFSDIR_HEADS],
    ["hooks"],
    ["info"],
]

DEFAULT_REF = b"refs/heads/master"


class InvalidUserIdentity(Exception):
    """User identity is not of the format 'user <email>'"""

    def __init__(self, identity):
        self.identity = identity


def _get_default_identity() -> Tuple[str, str]:
    import getpass
    import socket

    username = getpass.getuser()
    try:
        import pwd
    except ImportError:
        fullname = None
    else:
        try:
            gecos = pwd.getpwnam(username).pw_gecos
        except KeyError:
            fullname = None
        else:
            fullname = gecos.split(",")[0]
    if not fullname:
        fullname = username
    email = os.environ.get("EMAIL")
    if email is None:
        email = "{}@{}".format(username, socket.gethostname())
    return (fullname, email)


def get_user_identity(config: "StackedConfig", kind: Optional[str] = None) -> bytes:
    """Determine the identity to use for new commits.

    If kind is set, this first checks
    GIT_${KIND}_NAME and GIT_${KIND}_EMAIL.

    If those variables are not set, then it will fall back
    to reading the user.name and user.email settings from
    the specified configuration.

    If that also fails, then it will fall back to using
    the current users' identity as obtained from the host
    system (e.g. the gecos field, $EMAIL, $USER@$(hostname -f).

    Args:
      kind: Optional kind to return identity for,
        usually either "AUTHOR" or "COMMITTER".

    Returns:
      A user identity
    """
    user = None  # type: Optional[bytes]
    email = None  # type: Optional[bytes]
    if kind:
        user_uc = os.environ.get("GIT_" + kind + "_NAME")
        if user_uc is not None:
            user = user_uc.encode("utf-8")
        email_uc = os.environ.get("GIT_" + kind + "_EMAIL")
        if email_uc is not None:
            email = email_uc.encode("utf-8")
    if user is None:
        try:
            user = config.get(("user",), "name")
        except KeyError:
            user = None
    if email is None:
        try:
            email = config.get(("user",), "email")
        except KeyError:
            email = None
    default_user, default_email = _get_default_identity()
    if user is None:
        user = default_user.encode("utf-8")
    if email is None:
        email = default_email.encode("utf-8")
    if email.startswith(b"<") and email.endswith(b">"):
        email = email[1:-1]
    return user + b" <" + email + b">"


def check_user_identity(identity):
    """Verify that a user identity is formatted correctly.

    Args:
      identity: User identity bytestring
    Raises:
      InvalidUserIdentity: Raised when identity is invalid
    """
    try:
        fst, snd = identity.split(b" <", 1)
    except ValueError:
        raise InvalidUserIdentity(identity)
    if b">" not in snd:
        raise InvalidUserIdentity(identity)


def parse_graftpoints(
    graftpoints: Iterable[bytes],
) -> Dict[bytes, List[bytes]]:
    """Convert a list of graftpoints into a dict

    Args:
      graftpoints: Iterator of graftpoint lines

    Each line is formatted as:
        <commit sha1> <parent sha1> [<parent sha1>]*

    Resulting dictionary is:
        <commit sha1>: [<parent sha1>*]

    https://git.wiki.kernel.org/index.php/GraftPoint
    """
    grafts = {}
    for line in graftpoints:
        raw_graft = line.split(None, 1)

        commit = raw_graft[0]
        if len(raw_graft) == 2:
            parents = raw_graft[1].split()
        else:
            parents = []

        for sha in [commit] + parents:
            check_hexsha(sha, "Invalid graftpoint")

        grafts[commit] = parents
    return grafts


def serialize_graftpoints(graftpoints: Dict[bytes, List[bytes]]) -> bytes:
    """Convert a dictionary of grafts into string

    The graft dictionary is:
        <commit sha1>: [<parent sha1>*]

    Each line is formatted as:
        <commit sha1> <parent sha1> [<parent sha1>]*

    https://git.wiki.kernel.org/index.php/GraftPoint

    """
    graft_lines = []
    for commit, parents in graftpoints.items():
        if parents:
            graft_lines.append(commit + b" " + b" ".join(parents))
        else:
            graft_lines.append(commit)
    return b"\n".join(graft_lines)


def _set_filesystem_hidden(path):
    """Mark path as to be hidden if supported by platform and filesystem.

    On win32 uses SetFileAttributesW api:
    <https://docs.microsoft.com/windows/desktop/api/fileapi/nf-fileapi-setfileattributesw>
    """
    if sys.platform == "win32":
        import ctypes
        from ctypes.wintypes import BOOL, DWORD, LPCWSTR

        FILE_ATTRIBUTE_HIDDEN = 2
        SetFileAttributesW = ctypes.WINFUNCTYPE(BOOL, LPCWSTR, DWORD)(
            ("SetFileAttributesW", ctypes.windll.kernel32)
        )

        if isinstance(path, bytes):
            path = os.fsdecode(path)
        if not SetFileAttributesW(path, FILE_ATTRIBUTE_HIDDEN):
            pass  # Could raise or log `ctypes.WinError()` here

    # Could implement other platform specific filesytem hiding here


class ParentsProvider(object):
    def __init__(self, store, grafts={}, shallows=[]):
        self.store = store
        self.grafts = grafts
        self.shallows = set(shallows)

    def get_parents(self, commit_id, commit=None):
        try:
            return self.grafts[commit_id]
        except KeyError:
            pass
        if commit_id in self.shallows:
            return []
        if commit is None:
            commit = self.store[commit_id]
        return commit.parents


class BaseRepo(object):
    """Base class for a git repository.

    :ivar object_store: Dictionary-like object for accessing
        the objects
    :ivar refs: Dictionary-like object with the refs in this
        repository
    """

    def __init__(self, object_store: BaseObjectStore, refs: RefsContainer):
        """Open a repository.

        This shouldn't be called directly, but rather through one of the
        base classes, such as MemoryRepo or Repo.

        Args:
          object_store: Object store to use
          refs: Refs container to use
        """
        self.object_store = object_store
        self.refs = refs

        self._graftpoints = {}  # type: Dict[bytes, List[bytes]]
        self.hooks = {}  # type: Dict[str, Hook]

    def _determine_file_mode(self) -> bool:
        """Probe the file-system to determine whether permissions can be trusted.

        Returns: True if permissions can be trusted, False otherwise.
        """
        raise NotImplementedError(self._determine_file_mode)

    def _init_files(self, bare: bool) -> None:
        """Initialize a default set of named files."""
        from dulwich.config import ConfigFile

        self._put_named_file("description", b"Unnamed repository")
        f = BytesIO()
        cf = ConfigFile()
        cf.set("core", "repositoryformatversion", "0")
        if self._determine_file_mode():
            cf.set("core", "filemode", True)
        else:
            cf.set("core", "filemode", False)

        cf.set("core", "bare", bare)
        cf.set("core", "logallrefupdates", True)
        cf.write_to_file(f)
        self._put_named_file("config", f.getvalue())
        self._put_named_file(os.path.join("info", "exclude"), b"")

    def get_named_file(self, path):
        """Get a file from the control dir with a specific name.

        Although the filename should be interpreted as a filename relative to
        the control dir in a disk-based Repo, the object returned need not be
        pointing to a file in that location.

        Args:
          path: The path to the file, relative to the control dir.
        Returns: An open file object, or None if the file does not exist.
        """
        raise NotImplementedError(self.get_named_file)

    def _put_named_file(self, path, contents):
        """Write a file to the control dir with the given name and contents.

        Args:
          path: The path to the file, relative to the control dir.
          contents: A string to write to the file.
        """
        raise NotImplementedError(self._put_named_file)

    def _del_named_file(self, path):
        """Delete a file in the contrl directory with the given name."""
        raise NotImplementedError(self._del_named_file)

    def open_index(self):
        """Open the index for this repository.

        Raises:
          NoIndexPresent: If no index is present
        Returns: The matching `Index`
        """
        raise NotImplementedError(self.open_index)

    def fetch(self, target, determine_wants=None, progress=None, depth=None):
        """Fetch objects into another repository.

        Args:
          target: The target repository
          determine_wants: Optional function to determine what refs to
            fetch.
          progress: Optional progress function
          depth: Optional shallow fetch depth
        Returns: The local refs
        """
        if determine_wants is None:
            determine_wants = target.object_store.determine_wants_all
        count, pack_data = self.fetch_pack_data(
            determine_wants,
            target.get_graph_walker(),
            progress=progress,
            depth=depth,
        )
        target.object_store.add_pack_data(count, pack_data, progress)
        return self.get_refs()

    def fetch_pack_data(
        self,
        determine_wants,
        graph_walker,
        progress,
        get_tagged=None,
        depth=None,
    ):
        """Fetch the pack data required for a set of revisions.

        Args:
          determine_wants: Function that takes a dictionary with heads
            and returns the list of heads to fetch.
          graph_walker: Object that can iterate over the list of revisions
            to fetch and has an "ack" method that will be called to acknowledge
            that a revision is present.
          progress: Simple progress function that will be called with
            updated progress strings.
          get_tagged: Function that returns a dict of pointed-to sha ->
            tag sha for including tags.
          depth: Shallow fetch depth
        Returns: count and iterator over pack data
        """
        # TODO(jelmer): Fetch pack data directly, don't create objects first.
        objects = self.fetch_objects(
            determine_wants, graph_walker, progress, get_tagged, depth=depth
        )
        return pack_objects_to_data(objects)

    def fetch_objects(
        self,
        determine_wants,
        graph_walker,
        progress,
        get_tagged=None,
        depth=None,
    ):
        """Fetch the missing objects required for a set of revisions.

        Args:
          determine_wants: Function that takes a dictionary with heads
            and returns the list of heads to fetch.
          graph_walker: Object that can iterate over the list of revisions
            to fetch and has an "ack" method that will be called to acknowledge
            that a revision is present.
          progress: Simple progress function that will be called with
            updated progress strings.
          get_tagged: Function that returns a dict of pointed-to sha ->
            tag sha for including tags.
          depth: Shallow fetch depth
        Returns: iterator over objects, with __len__ implemented
        """
        if depth not in (None, 0):
            raise NotImplementedError("depth not supported yet")

        refs = {}
        for ref, sha in self.get_refs().items():
            try:
                obj = self.object_store[sha]
            except KeyError:
                warnings.warn(
                    "ref %s points at non-present sha %s"
                    % (ref.decode("utf-8", "replace"), sha.decode("ascii")),
                    UserWarning,
                )
                continue
            else:
                if isinstance(obj, Tag):
                    refs[ref + ANNOTATED_TAG_SUFFIX] = obj.object[1]
                refs[ref] = sha

        wants = determine_wants(refs)
        if not isinstance(wants, list):
            raise TypeError("determine_wants() did not return a list")

        shallows = getattr(graph_walker, "shallow", frozenset())
        unshallows = getattr(graph_walker, "unshallow", frozenset())

        if wants == []:
            # TODO(dborowitz): find a way to short-circuit that doesn't change
            # this interface.

            if shallows or unshallows:
                # Do not send a pack in shallow short-circuit path
                return None

            return []

        # If the graph walker is set up with an implementation that can
        # ACK/NAK to the wire, it will write data to the client through
        # this call as a side-effect.
        haves = self.object_store.find_common_revisions(graph_walker)

        # Deal with shallow requests separately because the haves do
        # not reflect what objects are missing
        if shallows or unshallows:
            # TODO: filter the haves commits from iter_shas. the specific
            # commits aren't missing.
            haves = []

        parents_provider = ParentsProvider(self.object_store, shallows=shallows)

        def get_parents(commit):
            return parents_provider.get_parents(commit.id, commit)

        return self.object_store.iter_shas(
            self.object_store.find_missing_objects(
                haves,
                wants,
                self.get_shallow(),
                progress,
                get_tagged,
                get_parents=get_parents,
            )
        )

    def generate_pack_data(self, have, want, progress=None, ofs_delta=None):
        """Generate pack data objects for a set of wants/haves.

        Args:
          have: List of SHA1s of objects that should not be sent
          want: List of SHA1s of objects that should be sent
          ofs_delta: Whether OFS deltas can be included
          progress: Optional progress reporting method
        """
        return self.object_store.generate_pack_data(
            have,
            want,
            shallow=self.get_shallow(),
            progress=progress,
            ofs_delta=ofs_delta,
        )

    def get_graph_walker(self, heads=None):
        """Retrieve a graph walker.

        A graph walker is used by a remote repository (or proxy)
        to find out which objects are present in this repository.

        Args:
          heads: Repository heads to use (optional)
        Returns: A graph walker object
        """
        if heads is None:
            heads = [
                sha
                for sha in self.refs.as_dict(b"refs/heads").values()
                if sha in self.object_store
            ]
        parents_provider = ParentsProvider(self.object_store)
        return ObjectStoreGraphWalker(
            heads, parents_provider.get_parents, shallow=self.get_shallow()
        )

    def get_refs(self) -> Dict[bytes, bytes]:
        """Get dictionary with all refs.

        Returns: A ``dict`` mapping ref names to SHA1s
        """
        return self.refs.as_dict()

    def head(self) -> bytes:
        """Return the SHA1 pointed at by HEAD."""
        return self.refs[b"HEAD"]

    def _get_object(self, sha, cls):
        assert len(sha) in (20, 40)
        ret = self.get_object(sha)
        if not isinstance(ret, cls):
            if cls is Commit:
                raise NotCommitError(ret)
            elif cls is Blob:
                raise NotBlobError(ret)
            elif cls is Tree:
                raise NotTreeError(ret)
            elif cls is Tag:
                raise NotTagError(ret)
            else:
                raise Exception(
                    "Type invalid: %r != %r" % (ret.type_name, cls.type_name)
                )
        return ret

    def get_object(self, sha: bytes) -> ShaFile:
        """Retrieve the object with the specified SHA.

        Args:
          sha: SHA to retrieve
        Returns: A ShaFile object
        Raises:
          KeyError: when the object can not be found
        """
        return self.object_store[sha]

    def parents_provider(self):
        return ParentsProvider(
            self.object_store,
            grafts=self._graftpoints,
            shallows=self.get_shallow(),
        )

    def get_parents(self, sha: bytes, commit: Commit = None) -> List[bytes]:
        """Retrieve the parents of a specific commit.

        If the specific commit is a graftpoint, the graft parents
        will be returned instead.

        Args:
          sha: SHA of the commit for which to retrieve the parents
          commit: Optional commit matching the sha
        Returns: List of parents
        """
        return self.parents_provider().get_parents(sha, commit)

    def get_config(self):
        """Retrieve the config object.

        Returns: `ConfigFile` object for the ``.git/config`` file.
        """
        raise NotImplementedError(self.get_config)

    def get_description(self):
        """Retrieve the description for this repository.

        Returns: String with the description of the repository
            as set by the user.
        """
        raise NotImplementedError(self.get_description)

    def set_description(self, description):
        """Set the description for this repository.

        Args:
          description: Text to set as description for this repository.
        """
        raise NotImplementedError(self.set_description)

    def get_config_stack(self) -> "StackedConfig":
        """Return a config stack for this repository.

        This stack accesses the configuration for both this repository
        itself (.git/config) and the global configuration, which usually
        lives in ~/.gitconfig.

        Returns: `Config` instance for this repository
        """
        from dulwich.config import StackedConfig

        backends = [self.get_config()] + StackedConfig.default_backends()
        return StackedConfig(backends, writable=backends[0])

    def get_shallow(self):
        """Get the set of shallow commits.

        Returns: Set of shallow commits.
        """
        f = self.get_named_file("shallow")
        if f is None:
            return set()
        with f:
            return {line.strip() for line in f}

    def update_shallow(self, new_shallow, new_unshallow):
        """Update the list of shallow objects.

        Args:
          new_shallow: Newly shallow objects
          new_unshallow: Newly no longer shallow objects
        """
        shallow = self.get_shallow()
        if new_shallow:
            shallow.update(new_shallow)
        if new_unshallow:
            shallow.difference_update(new_unshallow)
        if shallow:
            self._put_named_file(
                "shallow", b"".join([sha + b"\n" for sha in shallow])
            )
        else:
            self._del_named_file("shallow")

    def get_peeled(self, ref):
        """Get the peeled value of a ref.

        Args:
          ref: The refname to peel.
        Returns: The fully-peeled SHA1 of a tag object, after peeling all
            intermediate tags; if the original ref does not point to a tag,
            this will equal the original SHA1.
        """
        cached = self.refs.get_peeled(ref)
        if cached is not None:
            return cached
        return self.object_store.peel_sha(self.refs[ref]).id

    def get_walker(self, include=None, *args, **kwargs):
        """Obtain a walker for this repository.

        Args:
          include: Iterable of SHAs of commits to include along with their
            ancestors. Defaults to [HEAD]
          exclude: Iterable of SHAs of commits to exclude along with their
            ancestors, overriding includes.
          order: ORDER_* constant specifying the order of results.
            Anything other than ORDER_DATE may result in O(n) memory usage.
          reverse: If True, reverse the order of output, requiring O(n)
            memory.
          max_entries: The maximum number of entries to yield, or None for
            no limit.
          paths: Iterable of file or subtree paths to show entries for.
          rename_detector: diff.RenameDetector object for detecting
            renames.
          follow: If True, follow path across renames/copies. Forces a
            default rename_detector.
          since: Timestamp to list commits after.
          until: Timestamp to list commits before.
          queue_cls: A class to use for a queue of commits, supporting the
            iterator protocol. The constructor takes a single argument, the
            Walker.
        Returns: A `Walker` object
        """
        from dulwich.walk import Walker

        if include is None:
            include = [self.head()]
        if isinstance(include, str):
            include = [include]

        kwargs["get_parents"] = lambda commit: self.get_parents(commit.id, commit)

        return Walker(self.object_store, include, *args, **kwargs)

    def __getitem__(self, name):
        """Retrieve a Git object by SHA1 or ref.

        Args:
          name: A Git object SHA1 or a ref name
        Returns: A `ShaFile` object, such as a Commit or Blob
        Raises:
          KeyError: when the specified ref or object does not exist
        """
        if not isinstance(name, bytes):
            raise TypeError(
                "'name' must be bytestring, not %.80s" % type(name).__name__
            )
        if len(name) in (20, 40):
            try:
                return self.object_store[name]
            except (KeyError, ValueError):
                pass
        try:
            return self.object_store[self.refs[name]]
        except RefFormatError:
            raise KeyError(name)

    def __contains__(self, name: bytes) -> bool:
        """Check if a specific Git object or ref is present.

        Args:
          name: Git object SHA1 or ref name
        """
        if len(name) == 20 or (len(name) == 40 and valid_hexsha(name)):
            return name in self.object_store or name in self.refs
        else:
            return name in self.refs

    def __setitem__(self, name: bytes, value: Union[ShaFile, bytes]):
        """Set a ref.

        Args:
          name: ref name
          value: Ref value - either a ShaFile object, or a hex sha
        """
        if name.startswith(b"refs/") or name == b"HEAD":
            if isinstance(value, ShaFile):
                self.refs[name] = value.id
            elif isinstance(value, bytes):
                self.refs[name] = value
            else:
                raise TypeError(value)
        else:
            raise ValueError(name)

    def __delitem__(self, name: bytes):
        """Remove a ref.

        Args:
          name: Name of the ref to remove
        """
        if name.startswith(b"refs/") or name == b"HEAD":
            del self.refs[name]
        else:
            raise ValueError(name)

    def _get_user_identity(self, config: "StackedConfig", kind: str = None) -> bytes:
        """Determine the identity to use for new commits."""
        # TODO(jelmer): Deprecate this function in favor of get_user_identity
        return get_user_identity(config)

    def _add_graftpoints(self, updated_graftpoints: Dict[bytes, List[bytes]]):
        """Add or modify graftpoints

        Args:
          updated_graftpoints: Dict of commit shas to list of parent shas
        """

        # Simple validation
        for commit, parents in updated_graftpoints.items():
            for sha in [commit] + parents:
                check_hexsha(sha, "Invalid graftpoint")

        self._graftpoints.update(updated_graftpoints)

    def _remove_graftpoints(self, to_remove: List[bytes] = []) -> None:
        """Remove graftpoints

        Args:
          to_remove: List of commit shas
        """
        for sha in to_remove:
            del self._graftpoints[sha]

    def _read_heads(self, name):
        f = self.get_named_file(name)
        if f is None:
            return []
        with f:
            return [line.strip() for line in f.readlines() if line.strip()]

    def do_commit(  # noqa: C901
        self,
        message=None,
        committer=None,
        author=None,
        commit_timestamp=None,
        commit_timezone=None,
        author_timestamp=None,
        author_timezone=None,
        tree=None,
        encoding=None,
        ref=b"HEAD",
        merge_heads=None,
        no_verify=False,
    ):
        """Create a new commit.

        If not specified, `committer` and `author` default to
        get_user_identity(..., 'COMMITTER')
        and get_user_identity(..., 'AUTHOR') respectively.

        Args:
          message: Commit message
          committer: Committer fullname
          author: Author fullname
          commit_timestamp: Commit timestamp (defaults to now)
          commit_timezone: Commit timestamp timezone (defaults to GMT)
          author_timestamp: Author timestamp (defaults to commit
            timestamp)
          author_timezone: Author timestamp timezone
            (defaults to commit timestamp timezone)
          tree: SHA1 of the tree root to use (if not specified the
            current index will be committed).
          encoding: Encoding
          ref: Optional ref to commit to (defaults to current branch)
          merge_heads: Merge heads (defaults to .git/MERGE_HEAD)
          no_verify: Skip pre-commit and commit-msg hooks

        Returns:
          New commit SHA1
        """

        c = Commit()
        if tree is None:
            index = self.open_index()
            c.tree = index.commit(self.object_store)
        else:
            if len(tree) != 40:
                raise ValueError("tree must be a 40-byte hex sha string")
            c.tree = tree

        try:
            if not no_verify:
                self.hooks["pre-commit"].execute()
        except HookError as e:
            raise CommitError(e)
        except KeyError:  # no hook defined, silent fallthrough
            pass

        config = self.get_config_stack()
        if merge_heads is None:
            merge_heads = self._read_heads("MERGE_HEAD")
        if committer is None:
            committer = get_user_identity(config, kind="COMMITTER")
        check_user_identity(committer)
        c.committer = committer
        if commit_timestamp is None:
            # FIXME: Support GIT_COMMITTER_DATE environment variable
            commit_timestamp = time.time()
        c.commit_time = int(commit_timestamp)
        if commit_timezone is None:
            # FIXME: Use current user timezone rather than UTC
            commit_timezone = 0
        c.commit_timezone = commit_timezone
        if author is None:
            author = get_user_identity(config, kind="AUTHOR")
        c.author = author
        check_user_identity(author)
        if author_timestamp is None:
            # FIXME: Support GIT_AUTHOR_DATE environment variable
            author_timestamp = commit_timestamp
        c.author_time = int(author_timestamp)
        if author_timezone is None:
            author_timezone = commit_timezone
        c.author_timezone = author_timezone
        if encoding is None:
            try:
                encoding = config.get(("i18n",), "commitEncoding")
            except KeyError:
                pass  # No dice
        if encoding is not None:
            c.encoding = encoding
        if message is None:
            # FIXME: Try to read commit message from .git/MERGE_MSG
            raise ValueError("No commit message specified")

        try:
            if no_verify:
                c.message = message
            else:
                c.message = self.hooks["commit-msg"].execute(message)
                if c.message is None:
                    c.message = message
        except HookError as e:
            raise CommitError(e)
        except KeyError:  # no hook defined, message not modified
            c.message = message

        if ref is None:
            # Create a dangling commit
            c.parents = merge_heads
            self.object_store.add_object(c)
        else:
            try:
                old_head = self.refs[ref]
                c.parents = [old_head] + merge_heads
                self.object_store.add_object(c)
                ok = self.refs.set_if_equals(
                    ref,
                    old_head,
                    c.id,
                    message=b"commit: " + message,
                    committer=committer,
                    timestamp=commit_timestamp,
                    timezone=commit_timezone,
                )
            except KeyError:
                c.parents = merge_heads
                self.object_store.add_object(c)
                ok = self.refs.add_if_new(
                    ref,
                    c.id,
                    message=b"commit: " + message,
                    committer=committer,
                    timestamp=commit_timestamp,
                    timezone=commit_timezone,
                )
            if not ok:
                # Fail if the atomic compare-and-swap failed, leaving the
                # commit and all its objects as garbage.
                raise CommitError("%s changed during commit" % (ref,))

        self._del_named_file("MERGE_HEAD")

        try:
            self.hooks["post-commit"].execute()
        except HookError as e:  # silent failure
            warnings.warn("post-commit hook failed: %s" % e, UserWarning)
        except KeyError:  # no hook defined, silent fallthrough
            pass

        return c.id


def read_gitfile(f):
    """Read a ``.git`` file.

    The first line of the file should start with "gitdir: "

    Args:
      f: File-like object to read from
    Returns: A path
    """
    cs = f.read()
    if not cs.startswith("gitdir: "):
        raise ValueError("Expected file to start with 'gitdir: '")
    return cs[len("gitdir: ") :].rstrip("\n")


class UnsupportedVersion(Exception):
    """Unsupported repository version."""

    def __init__(self, version):
        self.version = version


class Repo(BaseRepo):
    """A git repository backed by local disk.

    To open an existing repository, call the contructor with
    the path of the repository.

    To create a new repository, use the Repo.init class method.
    """

    def __init__(self, root, object_store=None, bare=None):
        hidden_path = os.path.join(root, CONTROLDIR)
        if bare is None:
            if (os.path.isfile(hidden_path) or
                    os.path.isdir(os.path.join(hidden_path, OBJECTDIR))):
                bare = False
            elif (os.path.isdir(os.path.join(root, OBJECTDIR)) and
                    os.path.isdir(os.path.join(root, REFSDIR))):
                bare = True
            else:
                raise NotGitRepository(
                    "No git repository was found at %(path)s" % dict(path=root)
                )

        self.bare = bare
        if bare is False:
            if os.path.isfile(hidden_path):
                with open(hidden_path, "r") as f:
                    path = read_gitfile(f)
                self.bare = False
                self._controldir = os.path.join(root, path)
            else:
                self._controldir = hidden_path
        else:
            self._controldir = root
        commondir = self.get_named_file(COMMONDIR)
        if commondir is not None:
            with commondir:
                self._commondir = os.path.join(
                    self.controldir(),
                    os.fsdecode(commondir.read().rstrip(b"\r\n")),
                )
        else:
            self._commondir = self._controldir
        self.path = root
        config = self.get_config()
        try:
            format_version = int(config.get("core", "repositoryformatversion"))
        except KeyError:
            format_version = 0
        if format_version != 0:
            raise UnsupportedVersion(format_version)
        if object_store is None:
            object_store = DiskObjectStore.from_config(
                os.path.join(self.commondir(), OBJECTDIR), config
            )
        refs = DiskRefsContainer(
            self.commondir(), self._controldir, logger=self._write_reflog
        )
        BaseRepo.__init__(self, object_store, refs)

        self._graftpoints = {}
        graft_file = self.get_named_file(
            os.path.join("info", "grafts"), basedir=self.commondir()
        )
        if graft_file:
            with graft_file:
                self._graftpoints.update(parse_graftpoints(graft_file))
        graft_file = self.get_named_file("shallow", basedir=self.commondir())
        if graft_file:
            with graft_file:
                self._graftpoints.update(parse_graftpoints(graft_file))

        self.hooks["pre-commit"] = PreCommitShellHook(self.controldir())
        self.hooks["commit-msg"] = CommitMsgShellHook(self.controldir())
        self.hooks["post-commit"] = PostCommitShellHook(self.controldir())
        self.hooks["post-receive"] = PostReceiveShellHook(self.controldir())

    def _write_reflog(
        self, ref, old_sha, new_sha, committer, timestamp, timezone, message
    ):
        from .reflog import format_reflog_line

        path = os.path.join(self.controldir(), "logs", os.fsdecode(ref))
        try:
            os.makedirs(os.path.dirname(path))
        except FileExistsError:
            pass
        if committer is None:
            config = self.get_config_stack()
            committer = self._get_user_identity(config)
        check_user_identity(committer)
        if timestamp is None:
            timestamp = int(time.time())
        if timezone is None:
            timezone = 0  # FIXME
        with open(path, "ab") as f:
            f.write(
                format_reflog_line(
                    old_sha, new_sha, committer, timestamp, timezone, message
                )
                + b"\n"
            )

    @classmethod
    def discover(cls, start="."):
        """Iterate parent directories to discover a repository

        Return a Repo object for the first parent directory that looks like a
        Git repository.

        Args:
          start: The directory to start discovery from (defaults to '.')
        """
        remaining = True
        path = os.path.abspath(start)
        while remaining:
            try:
                return cls(path)
            except NotGitRepository:
                path, remaining = os.path.split(path)
        raise NotGitRepository(
            "No git repository was found at %(path)s" % dict(path=start)
        )

    def controldir(self):
        """Return the path of the control directory."""
        return self._controldir

    def commondir(self):
        """Return the path of the common directory.

        For a main working tree, it is identical to controldir().

        For a linked working tree, it is the control directory of the
        main working tree."""

        return self._commondir

    def _determine_file_mode(self):
        """Probe the file-system to determine whether permissions can be trusted.

        Returns: True if permissions can be trusted, False otherwise.
        """
        fname = os.path.join(self.path, ".probe-permissions")
        with open(fname, "w") as f:
            f.write("")

        st1 = os.lstat(fname)
        try:
            os.chmod(fname, st1.st_mode ^ stat.S_IXUSR)
        except PermissionError:
            return False
        st2 = os.lstat(fname)

        os.unlink(fname)

        mode_differs = st1.st_mode != st2.st_mode
        st2_has_exec = (st2.st_mode & stat.S_IXUSR) != 0

        return mode_differs and st2_has_exec

    def _put_named_file(self, path, contents):
        """Write a file to the control dir with the given name and contents.

        Args:
          path: The path to the file, relative to the control dir.
          contents: A string to write to the file.
        """
        path = path.lstrip(os.path.sep)
        with GitFile(os.path.join(self.controldir(), path), "wb") as f:
            f.write(contents)

    def _del_named_file(self, path):
        try:
            os.unlink(os.path.join(self.controldir(), path))
        except FileNotFoundError:
            return

    def get_named_file(self, path, basedir=None):
        """Get a file from the control dir with a specific name.

        Although the filename should be interpreted as a filename relative to
        the control dir in a disk-based Repo, the object returned need not be
        pointing to a file in that location.

        Args:
          path: The path to the file, relative to the control dir.
          basedir: Optional argument that specifies an alternative to the
            control dir.
        Returns: An open file object, or None if the file does not exist.
        """
        # TODO(dborowitz): sanitize filenames, since this is used directly by
        # the dumb web serving code.
        if basedir is None:
            basedir = self.controldir()
        path = path.lstrip(os.path.sep)
        try:
            return open(os.path.join(basedir, path), "rb")
        except FileNotFoundError:
            return None

    def index_path(self):
        """Return path to the index file."""
        return os.path.join(self.controldir(), INDEX_FILENAME)

    def open_index(self) -> "Index":
        """Open the index for this repository.

        Raises:
          NoIndexPresent: If no index is present
        Returns: The matching `Index`
        """
        from dulwich.index import Index

        if not self.has_index():
            raise NoIndexPresent()
        return Index(self.index_path())

    def has_index(self):
        """Check if an index is present."""
        # Bare repos must never have index files; non-bare repos may have a
        # missing index file, which is treated as empty.
        return not self.bare

    def stage(self, fs_paths: Union[str, bytes, os.PathLike, Iterable[Union[str, bytes, os.PathLike]]]) -> None:
        """Stage a set of paths.

        Args:
          fs_paths: List of paths, relative to the repository path
        """

        root_path_bytes = os.fsencode(self.path)

<<<<<<< HEAD
        if isinstance(fs_paths, str):
=======
        if isinstance(fs_paths, (str, bytes, os.PathLike)):
>>>>>>> 2c506d21
            fs_paths = [fs_paths]
        fs_paths = list(fs_paths)

        from dulwich.index import (
            blob_from_path_and_stat,
            index_entry_from_stat,
            _fs_to_tree_path,
        )

        index = self.open_index()
        blob_normalizer = self.get_blob_normalizer()
        for fs_path in fs_paths:
            if not isinstance(fs_path, bytes):
                fs_path = os.fsencode(fs_path)
            if os.path.isabs(fs_path):
                raise ValueError(
                    "path %r should be relative to "
                    "repository root, not absolute" % fs_path
                )
            tree_path = _fs_to_tree_path(fs_path)
            full_path = os.path.join(root_path_bytes, fs_path)
            try:
                st = os.lstat(full_path)
            except OSError:
                # File no longer exists
                try:
                    del index[tree_path]
                except KeyError:
                    pass  # already removed
            else:
                if not stat.S_ISREG(st.st_mode) and not stat.S_ISLNK(st.st_mode):
                    try:
                        del index[tree_path]
                    except KeyError:
                        pass
                else:
                    blob = blob_from_path_and_stat(full_path, st)
                    blob = blob_normalizer.checkin_normalize(blob, fs_path)
                    self.object_store.add_object(blob)
                    index[tree_path] = index_entry_from_stat(st, blob.id, 0)
        index.write()

    def unstage(self, fs_paths: List[str]):
        """unstage specific file in the index
        Args:
          fs_paths: a list of files to unstage,
            relative to the repository path
        """
        from dulwich.index import (
            IndexEntry,
            _fs_to_tree_path,
            )

        index = self.open_index()
        try:
            tree_id = self[b'HEAD'].tree
        except KeyError:
            # no head mean no commit in the repo
            for fs_path in fs_paths:
                tree_path = _fs_to_tree_path(fs_path)
                del index[tree_path]
            index.write()
            return

        for fs_path in fs_paths:
            tree_path = _fs_to_tree_path(fs_path)
            try:
                tree_entry = self.object_store[tree_id].lookup_path(
                    self.object_store.__getitem__, tree_path)
            except KeyError:
                # if tree_entry didnt exist, this file was being added, so
                # remove index entry
                try:
                    del index[tree_path]
                    continue
                except KeyError:
                    raise KeyError("file '%s' not in index" % (tree_path.decode()))

            st = None
            try:
                st = os.lstat(os.path.join(self.path, fs_path))
            except FileNotFoundError:
                pass

            index_entry = IndexEntry(
                ctime=(self[b'HEAD'].commit_time, 0),
                mtime=(self[b'HEAD'].commit_time, 0),
                dev=st.st_dev if st else 0,
                ino=st.st_ino if st else 0,
                mode=tree_entry[0],
                uid=st.st_uid if st else 0,
                gid=st.st_gid if st else 0,
                size=len(self[tree_entry[1]].data),
                sha=tree_entry[1],
                flags=0,
                extended_flags=0
            )

            index[tree_path] = index_entry
        index.write()

    def clone(
        self,
        target_path,
        mkdir=True,
        bare=False,
        origin=b"origin",
        checkout=None,
    ):
        """Clone this repository.

        Args:
          target_path: Target path
          mkdir: Create the target directory
          bare: Whether to create a bare repository
          origin: Base name for refs in target repository
            cloned from this repository
        Returns: Created repository as `Repo`
        """
        if not bare:
            target = self.init(target_path, mkdir=mkdir)
        else:
            if checkout:
                raise ValueError("checkout and bare are incompatible")
            target = self.init_bare(target_path, mkdir=mkdir)
        self.fetch(target)
        encoded_path = self.path
        if not isinstance(encoded_path, bytes):
            encoded_path = os.fsencode(encoded_path)
        ref_message = b"clone: from " + encoded_path
        target.refs.import_refs(
            b"refs/remotes/" + origin,
            self.refs.as_dict(b"refs/heads"),
            message=ref_message,
        )
        target.refs.import_refs(
            b"refs/tags", self.refs.as_dict(b"refs/tags"), message=ref_message
        )
        try:
            target.refs.add_if_new(
                DEFAULT_REF, self.refs[DEFAULT_REF], message=ref_message
            )
        except KeyError:
            pass
        target_config = target.get_config()
        target_config.set(("remote", "origin"), "url", encoded_path)
        target_config.set(
            ("remote", "origin"),
            "fetch",
            "+refs/heads/*:refs/remotes/origin/*",
        )
        target_config.write_to_path()

        # Update target head
        head_chain, head_sha = self.refs.follow(b"HEAD")
        if head_chain and head_sha is not None:
            target.refs.set_symbolic_ref(b"HEAD", head_chain[-1], message=ref_message)
            target[b"HEAD"] = head_sha

            if checkout is None:
                checkout = not bare
            if checkout:
                # Checkout HEAD to target dir
                target.reset_index()

        return target

    def reset_index(self, tree=None):
        """Reset the index back to a specific tree.

        Args:
          tree: Tree SHA to reset to, None for current HEAD tree.
        """
        from dulwich.index import (
            build_index_from_tree,
            validate_path_element_default,
            validate_path_element_ntfs,
        )

        if tree is None:
            tree = self[b"HEAD"].tree
        config = self.get_config()
        honor_filemode = config.get_boolean(b"core", b"filemode", os.name != "nt")
        if config.get_boolean(b"core", b"core.protectNTFS", os.name == "nt"):
            validate_path_element = validate_path_element_ntfs
        else:
            validate_path_element = validate_path_element_default
        return build_index_from_tree(
            self.path,
            self.index_path(),
            self.object_store,
            tree,
            honor_filemode=honor_filemode,
            validate_path_element=validate_path_element,
        )

    def get_config(self) -> "ConfigFile":
        """Retrieve the config object.

        Returns: `ConfigFile` object for the ``.git/config`` file.
        """
        from dulwich.config import ConfigFile

        path = os.path.join(self._controldir, "config")
        try:
            return ConfigFile.from_path(path)
        except FileNotFoundError:
            ret = ConfigFile()
            ret.path = path
            return ret

    def get_description(self):
        """Retrieve the description of this repository.

        Returns: A string describing the repository or None.
        """
        path = os.path.join(self._controldir, "description")
        try:
            with GitFile(path, "rb") as f:
                return f.read()
        except FileNotFoundError:
            return None

    def __repr__(self):
        return "<Repo at %r>" % self.path

    def set_description(self, description):
        """Set the description for this repository.

        Args:
          description: Text to set as description for this repository.
        """

        self._put_named_file("description", description)

    @classmethod
    def _init_maybe_bare(cls, path, controldir, bare, object_store=None):
        for d in BASE_DIRECTORIES:
            os.mkdir(os.path.join(controldir, *d))
        if object_store is None:
            object_store = DiskObjectStore.init(os.path.join(controldir, OBJECTDIR))
        ret = cls(path, bare=bare, object_store=object_store)
        ret.refs.set_symbolic_ref(b"HEAD", DEFAULT_REF)
        ret._init_files(bare)
        return ret

    @classmethod
    def init(cls, path, mkdir=False):
        """Create a new repository.

        Args:
          path: Path in which to create the repository
          mkdir: Whether to create the directory
        Returns: `Repo` instance
        """
        if mkdir:
            os.mkdir(path)
        controldir = os.path.join(path, CONTROLDIR)
        os.mkdir(controldir)
        _set_filesystem_hidden(controldir)
        return cls._init_maybe_bare(path, controldir, False)

    @classmethod
    def _init_new_working_directory(cls, path, main_repo, identifier=None, mkdir=False):
        """Create a new working directory linked to a repository.

        Args:
          path: Path in which to create the working tree.
          main_repo: Main repository to reference
          identifier: Worktree identifier
          mkdir: Whether to create the directory
        Returns: `Repo` instance
        """
        if mkdir:
            os.mkdir(path)
        if identifier is None:
            identifier = os.path.basename(path)
        main_worktreesdir = os.path.join(main_repo.controldir(), WORKTREES)
        worktree_controldir = os.path.join(main_worktreesdir, identifier)
        gitdirfile = os.path.join(path, CONTROLDIR)
        with open(gitdirfile, "wb") as f:
            f.write(b"gitdir: " + os.fsencode(worktree_controldir) + b"\n")
        try:
            os.mkdir(main_worktreesdir)
        except FileExistsError:
            pass
        try:
            os.mkdir(worktree_controldir)
        except FileExistsError:
            pass
        with open(os.path.join(worktree_controldir, GITDIR), "wb") as f:
            f.write(os.fsencode(gitdirfile) + b"\n")
        with open(os.path.join(worktree_controldir, COMMONDIR), "wb") as f:
            f.write(b"../..\n")
        with open(os.path.join(worktree_controldir, "HEAD"), "wb") as f:
            f.write(main_repo.head() + b"\n")
        r = cls(path)
        r.reset_index()
        return r

    @classmethod
    def init_bare(cls, path, mkdir=False, object_store=None):
        """Create a new bare repository.

        ``path`` should already exist and be an empty directory.

        Args:
          path: Path to create bare repository in
        Returns: a `Repo` instance
        """
        if mkdir:
            os.mkdir(path)
        return cls._init_maybe_bare(path, path, True, object_store=object_store)

    create = init_bare

    def close(self):
        """Close any files opened by this repository."""
        self.object_store.close()

    def __enter__(self):
        return self

    def __exit__(self, exc_type, exc_val, exc_tb):
        self.close()

    def get_blob_normalizer(self):
        """Return a BlobNormalizer object"""
        # TODO Parse the git attributes files
        git_attributes = {}
        config_stack = self.get_config_stack()
        try:
            tree = self.object_store[self.refs[b"HEAD"]].tree
            return TreeBlobNormalizer(
                config_stack,
                git_attributes,
                self.object_store,
                tree,
            )
        except KeyError:
            return BlobNormalizer(config_stack, git_attributes)


class MemoryRepo(BaseRepo):
    """Repo that stores refs, objects, and named files in memory.

    MemoryRepos are always bare: they have no working tree and no index, since
    those have a stronger dependency on the filesystem.
    """

    def __init__(self):
        from dulwich.config import ConfigFile

        self._reflog = []
        refs_container = DictRefsContainer({}, logger=self._append_reflog)
        BaseRepo.__init__(self, MemoryObjectStore(), refs_container)
        self._named_files = {}
        self.bare = True
        self._config = ConfigFile()
        self._description = None

    def _append_reflog(self, *args):
        self._reflog.append(args)

    def set_description(self, description):
        self._description = description

    def get_description(self):
        return self._description

    def _determine_file_mode(self):
        """Probe the file-system to determine whether permissions can be trusted.

        Returns: True if permissions can be trusted, False otherwise.
        """
        return sys.platform != "win32"

    def _put_named_file(self, path, contents):
        """Write a file to the control dir with the given name and contents.

        Args:
          path: The path to the file, relative to the control dir.
          contents: A string to write to the file.
        """
        self._named_files[path] = contents

    def _del_named_file(self, path):
        try:
            del self._named_files[path]
        except KeyError:
            pass

    def get_named_file(self, path, basedir=None):
        """Get a file from the control dir with a specific name.

        Although the filename should be interpreted as a filename relative to
        the control dir in a disk-baked Repo, the object returned need not be
        pointing to a file in that location.

        Args:
          path: The path to the file, relative to the control dir.
        Returns: An open file object, or None if the file does not exist.
        """
        contents = self._named_files.get(path, None)
        if contents is None:
            return None
        return BytesIO(contents)

    def open_index(self):
        """Fail to open index for this repo, since it is bare.

        Raises:
          NoIndexPresent: Raised when no index is present
        """
        raise NoIndexPresent()

    def get_config(self):
        """Retrieve the config object.

        Returns: `ConfigFile` object.
        """
        return self._config

    @classmethod
    def init_bare(cls, objects, refs):
        """Create a new bare repository in memory.

        Args:
          objects: Objects for the new repository,
            as iterable
          refs: Refs as dictionary, mapping names
            to object SHA1s
        """
        ret = cls()
        for obj in objects:
            ret.object_store.add_object(obj)
        for refname, sha in refs.items():
            ret.refs.add_if_new(refname, sha)
        ret._init_files(bare=True)
        return ret<|MERGE_RESOLUTION|>--- conflicted
+++ resolved
@@ -1262,11 +1262,7 @@
 
         root_path_bytes = os.fsencode(self.path)
 
-<<<<<<< HEAD
-        if isinstance(fs_paths, str):
-=======
         if isinstance(fs_paths, (str, bytes, os.PathLike)):
->>>>>>> 2c506d21
             fs_paths = [fs_paths]
         fs_paths = list(fs_paths)
 
