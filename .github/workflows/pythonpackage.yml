name: Python package

on:
  push:
  pull_request:
  schedule:
    - cron: '0 6 * * *'  # Daily 6AM UTC build

jobs:
  build:

    runs-on: ${{ matrix.os }}
    strategy:
      matrix:
        os: [ubuntu-latest, macos-latest, windows-latest]
<<<<<<< HEAD
        python-version: [3.5, 3.6, 3.7, 3.8, 3.9, 3.10-dev, pypy3]
=======
        python-version: [3.6, 3.7, 3.8, 3.9, 3.10-dev, pypy3]
>>>>>>> 2c506d21
        exclude:
          # sqlite3 exit handling seems to get in the way
          - os: macos-latest
            python-version: pypy3
          # doesn't support passing in bytestrings to os.scandir
          - os: windows-latest
            python-version: pypy3
      fail-fast: false

    steps:
    - uses: actions/checkout@v2
    - name: Set up Python ${{ matrix.python-version }}
      uses: actions/setup-python@v2
      with:
        python-version: ${{ matrix.python-version }}
    - name: Install native dependencies (Ubuntu)
      run: sudo apt-get update && sudo apt-get install -y libgpgme-dev libgpg-error-dev
      if: "matrix.os == 'ubuntu-latest'"
    - name: Install native dependencies (MacOS)
      run: brew install swig gpgme
      if: "matrix.os == 'macos-latest'"
    - name: Install dependencies
      run: |
        python -m pip install --upgrade pip
        pip install -U pip coverage codecov flake8 fastimport
    - name: Install gpg on supported platforms
      run: pip install -U gpg
      if: "matrix.os != 'windows-latest' && matrix.python-version != 'pypy3'"
    - name: Install mypy
      run: |
        pip install -U mypy types-paramiko types-certifi
      if: "matrix.python-version != 'pypy3'"
    - name: Style checks
      run: |
        python -m flake8
    - name: Typing checks
      run: |
        python -m mypy dulwich
      if: "matrix.python-version != 'pypy3'"
    - name: Build
      run: |
        python setup.py build_ext -i
    - name: Coverage test suite run
      run: |
        python -m coverage run -p -m unittest dulwich.tests.test_suite
    - name: Upload coverage details
      run: |
        codecov<|MERGE_RESOLUTION|>--- conflicted
+++ resolved
@@ -13,11 +13,7 @@
     strategy:
       matrix:
         os: [ubuntu-latest, macos-latest, windows-latest]
-<<<<<<< HEAD
-        python-version: [3.5, 3.6, 3.7, 3.8, 3.9, 3.10-dev, pypy3]
-=======
         python-version: [3.6, 3.7, 3.8, 3.9, 3.10-dev, pypy3]
->>>>>>> 2c506d21
         exclude:
           # sqlite3 exit handling seems to get in the way
           - os: macos-latest
