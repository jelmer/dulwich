0.22.9	UNRELEASED

 * In dulwich.porcelain docstring, list functions by their Python identifiers.
   (Marnanel Thurman)

 * cli: add basic branch management commands (James Addison, #1514)

 * Fix wheels workflow. (Jelmer Vernooĳ)

 * ``Config.set`` replaces values by default, ``Config.add``
   appends them. (Jelmer Vernooĳ, #1545)

 * Support ``core.sshCommand`` setting.
   (Jelmer Vernooĳ, #1548)

 * Bump PyO3 to 0.25. (Jelmer Vernooĳ)

 * In ``SubprocessClient`` time out after 60 seconds
   when the subprocess hasn't terminated when closing
   the channel. (Jelmer Vernooĳ)

 * Add type hint for ``dulwich.client.get_ssh_vendor``.
   (Jelmer Vernooĳ, #1471)

 * Add basic merge command. (Jelmer Vernooĳ)

<<<<<<< HEAD
 * Update working tree in pull. (Jelmer Vernooĳ, #452)

 * Support switching branch in a way that updates
   working tree. (Jelmer Vernooĳ, #576)
=======
 * Fix typing for ``dulwich.client`` methods that take repositories.
   (Jelmer Vernooĳ, #1521)

 * Fix handling of casing of subsection names in config.
   (Jelmer Vernooĳ, #1183)

 * Update working tree in pull. (Jelmer Vernooĳ, #452)
>>>>>>> a53fa333

0.22.8	2025-03-02

 * Allow passing in plain strings to ``dulwich.porcelain.tag_create``
   (Jelmer Vernooĳ, #1499)

 * Bump PyO3 to 0.23.5. (Jelmer Vernooĳ)

 * Add sparse checkout cone mode support (Louis Maddox, #1497)

 * Add skip-worktree support. (Louis Maddox)

 * Add "index.skipHash" option support. (Jan Rűegg)

 * Repo docstring improvements. (Marnanel Thurman)

0.22.7	2024-12-19

 * Fix serializing of commits with empty commit messages.
   (Castedo Ellerman, #1429)

0.22.6	2024-11-16

 * ``ObjectStore.iter_prefix``: fix handling of missing
   loose object directories. (Jelmer Vernooĳ)

 * Reject invalid refcontainer values (not 40 characters or symref).
   (Arun Babu Neelicattu)

 * Add type hints to various functions. (Castedo Ellerman)

0.22.5	2024-11-07

 * Drop support for Python 3.8. (Jelmer Vernooĳ)

 * Fix refspec handling in porcelain.pull. (Jelmer Vernooĳ)

 * Drop broken refspec support in porcelain.clone.
   (Jelmer Vernooĳ)

 * Provide ``ref_prefix`` functionality client-side
   if the server does not support it. (Jelmer Vernooĳ)

 * Consistently honor ``ref_prefix`` and ``protocol_version``
   arguments in client. (Jelmer Vernooĳ)

 * Strip pkt-line when negotiating protocol v2. Fixes
   compatibility with gerrit. (Rémy Pecqueur, #1423)

 * Don't pull in ``setuptools_rust`` when building pure
   package. (Eli Schwartz)

 * Return peeled refs from ``GitClient.get_refs`` if protocol-v2
   is used. (Stefan Sperling, #1410)

 * Drop outdated performance file. (Jelmer Vernooĳ, #1411)


0.22.4	2024-11-01

 * Fix handling of symrefs with protocol v2.
   (Jelmer Vernooĳ, #1389)

 * Add ``ObjectStore.iter_prefix``.  (Jelmer Vernooĳ)

 * Revert back to version 3 of ``Cargo.lock``, to allow
   building with older Cargo versions.
   (Jelmer Vernooĳ)

 * Use a default ref-prefix when fetching with git protocol v2
   (Stefan Sperling, #1389)

 * Add `ObjectStore.iter_prefix`. (Jelmer Vernooĳ)

0.22.3	2024-10-15

 * Improve wheel building in CI, so we can upload wheels for the next release.
   (Jelmer Vernooĳ)

0.22.2	2024-10-09

 * Ship ``Cargo.lock``. (Jelmer Vernooĳ, #1287)

 * Ship ``tests/`` and ``testdata/`` in sdist. (Jelmer Vernooĳ, #1292)

 * Add initial integration with OSS-Fuzz for continuous fuzz testing and first fuzzing test (David Lakin, #1302)

 * Drop Python 3.7 support. (Jelmer Vernooĳ)

 * Improve fuzzing coverage (David Lakin)

 * Support Python 3.13. (Edgar Ramírez-Mondragón, #1352)

 * Initial support for smart protocol v2. (Stefan Sperling)

0.22.1	2024-04-23

 * Handle alternate case for worktreeconfig setting (Will Shanks, #1285)

 * Ship rust files. (Jelmer Vernooĳ, #1287)

0.22.0	2024-04-22

 * Stop installing docs/ as part of package code. (Jelmer Vernooĳ, #1248)

 * Move tests to root. (Jelmer Vernooĳ, #1024)

 * Convert the optional C implementations to Rust.
   (Jelmer Vernooĳ)

0.21.7	2023-12-05
 * Fix NameError when encountering errors during HTTP operation.
   (Jelmer Vernooĳ, #1208)

 * Raise exception when default identity can't be found.
   (Jelmer Vernooĳ)

 * Add a dedicated exception class for unresolved
   deltas. (Jelmer Vernooĳ, #1221)

 * Support credentials in proxy URL. (Jelmer Vernooĳ, #1227)

 * Add ``dulwich.porcelain.for_each_ref``. (Daniele Trifirò)

0.21.6	2023-09-02

 * Convert _objects.c to rust.
   (Jelmer Vernooĳ)

 * index: Handle different stages of conflicted paths.
   (Kevin Hendricks, Jelmer Vernooĳ)

 * Improve LCA finding performance. (Kevin Hendricks)

 * client: Handle Content-Type with encoding set.
   (Antoine Lambert)

 * Only import _hashlib for type checking.
   (David Hotham)

 * Update docs regarding building dulwich without c bindings (#103)
   (Adam Plaice)

 * objects: Define a stricter return type for _parse_message
   (Vincent Lorentz)

 * Raise GitProtocolError when encountering HTTP Errors in
   HTTPGitClient. (Jelmer Vernooĳ, #1199)

0.21.5	2023-05-04

 * Be more tolerant to non-3-length tuple versions.
   (Jelmer Vernooĳ)

0.21.4.1	2023-05-04

 * Support ``core.symlinks=false``. (Jelmer Vernooĳ, #1169)

 * Deprecate ``dulwich.objects.parse_commit``.

 * Fix fetching into MemoryRepo. (Jelmer Vernooĳ, #1157)

 * Support ``init.defaultBranch`` config.
   (Jelmer Vernooĳ)

 * Fix ``ObjectStore.iterobjects_subset()`` when
   hex shas are passed for objects that live in packs.
   (Jelmer Vernooĳ, #1166)

 * client: Handle absolute path as redirect location in HTTP client.
   (Antoine Lambert)

0.21.3	2023-02-17

 * Add support for ``worktreeconfig`` extension.
   (Jelmer Vernooĳ)

 * Deprecate ``Commit.extra``; the Git project specifically
   discourages adding custom lines, and the contents of
   ``Commit.extra`` are unpredictable as contents
   may be different between different versions of Dulwich
   with support for different headers.

   ``Commit._extra`` still exists.
   (Jelmer Vernooĳ)

0.21.2	2023-01-18

 * Fix early file close bug in ``dulwich.pack.extend_pack``.
   (Jelmer Vernooĳ)

0.21.1	2023-01-17

 * Factor out ``dulwich.pack.extend_pack``.
   (Jelmer Vernooĳ)

0.21.0	2023-01-16

 * Pack internals have been significantly refactored, including
   significant low-level API changes.

   As a consequence of this, Dulwich now reuses pack deltas
   when communicating with remote servers, which brings a
   big boost to network performance.
   (Jelmer Vernooĳ)

 * Add 'pack-refs' command.
   (Dan Villiom Podlaski Christiansen)

 * Handle more errors when trying to read a ref
   (Dan Villiom Podlaski Christiansen)

 * Allow for reuse of existing deltas while creating pack files
   (Stefan Sperling)

 * cli: fix argument parsing for pack-objects --stdout
   (Stefan Sperling)

 * cli: open pack-objects output files in binary mode to avoid write() error
   (Stefan Sperling)

 * Bump minimum python version to 3.7. (Jelmer Vernooĳ)

 * honor no_proxy environment variable (#1098, afaul)

 * In HTTP Git Client, allow missing Content-Type.
   (Jelmer Vernooĳ)

 * Fix --pure builds (Jelmer Vernooĳ, #1093)

 * Allow passing abbrev to describe (#1084, Seppo Yli-Olli)

0.20.50	2022-10-30

 * Add --deltify option to ``dulwich pack-objects`` which enables
   deltification, and add initial support for reusing suitable
   deltas found in an existing pack file.
   (Stefan Sperling)

 * Fix Repo.reset_index.
   Previously, it instead took the union with the given tree.
   (Christian Sattler, #1072)

 * Add -b argument to ``dulwich clone``.
   (Jelmer Vernooĳ)

 * On Windows, provide a hint about developer mode
   when creating symlinks fails due to a permission
   error. (Jelmer Vernooĳ, #1005)

 * Add new ``ObjectID`` type in ``dulwich.objects``,
   currently just an alias for ``bytes``.
   (Jelmer Vernooĳ)

 * Support repository format version 1.
   (Jelmer Vernooĳ, #1056)

 * Support \r\n line endings with continuations when parsing
   configuration files.  (Jelmer Vernooĳ)

 * Fix handling of SymrefLoop in RefsContainer.__setitem__.
   (Dominic Davis-Foster, Jelmer Vernooĳ)

0.20.46	2022-09-06

 * Apply insteadOf to rsync-style location strings
   (previously it was just applied to URLs).
   (Jelmer Vernooĳ, python-poetry/poetry#6329)

 * Drop use of certifi, instead relying on urllib3's default
   code to find system CAs. (Jelmer Vernooĳ, #1025)

 * Implement timezone parsing in porcelain.
   (springheeledjack0, #1026)

 * Drop support for running without setuptools.
   (Jelmer Vernooĳ)

 * Ensure configuration is loaded when
   running "dulwich clone".
   (Jelmer Vernooĳ)

 * Build 32 bit wheels for Windows.
   (Benjamin Parzella)

 * tests: Ignore errors when deleting GNUPG 
   home directory. Fixes spurious errors racing
   gnupg-agent. Thanks, Matěj Cepl. Fixes #1000

 * config: Support closing brackets in quotes in section
   names. (Jelmer Vernooĳ, #10124)

 * Various and formatting fixes. (Kian-Meng Ang)

 * Document basic authentication in dulwich.porcelain.clone.
   (TuringTux)

 * Flush before calling fsync, ensuring buffers
   are filled. (wernha)

 * Support GPG commit signing. (springheeledjack0)

 * Add python 3.11 support. (Saugat Pachhai)

 * Allow missing GPG during tests. (Jakub Kulík)

 * status: return posix-style untracked paths instead of nt-style paths on
   win32 (Daniele Trifirò)

 * Honour PATH environment when running C Git for testing.
   (Stefan Sperling)

 * Split out exception for symbolic reference loops.
   (Jelmer Vernooĳ)

 * Move various long-deprecated methods.
   (Jelmer Vernooĳ)


0.20.45	2022-07-15

 * Add basic ``dulwich.porcelain.submodule_list`` and ``dulwich.porcelain.submodule_add``
  (Jelmer Vernooĳ)

0.20.44	2022-06-30

 * Fix reading of chunks in server. (Jelmer Vernooĳ, #977)

 * Support applying of URL rewriting using ``insteadOf`` / ``pushInsteadOf``.
   (Jelmer Vernooĳ, #706)

0.20.43	2022-06-07

 * Lazily import url2pathname.
   (Jelmer Vernooĳ)

 * Drop caching of full HTTP response. Attempt #2.
   (jelmer Vernooĳ, Antoine Lambert, #966)

0.20.42	2022-05-24

 * Drop ``RefsContainer.watch`` that was always flaky.
   (Jelmer Vernooĳ, #886)

0.20.41	2022-05-24

 * Fix wheel uploading, properly. (Ruslan Kuprieiev)

0.20.40	2022-05-19

 * Fix wheel uploading. (Daniele Trifirò, Jelmer Vernooĳ)

0.20.39	2022-05-19

0.20.38	2022-05-17

 * Disable paramiko tests if paramiko is not available. (Michał Górny)

 * Set flag to re-enable paramiko server side on gentoo for running paramiko
   tests. (Michał Górny)

 * Increase tolerance when comparing time stamps; fixes some
   spurious test failures on slow CI systems. (Jelmer Vernooĳ)

 * Revert removal of caching of full HTTP response. This breaks
   access to some HTTP servers.
   (Jelmer Vernooĳ)

0.20.37	2022-05-16

 * Avoid making an extra copy when fetching pack files.
   (Jelmer Vernooĳ)

 * Add ``porcelain.remote_remove``.
   (Jelmer Vernooĳ, #923)

0.20.36	2022-05-15

 * Add ``walk_untracked`` argument to ``porcelain.status``.
   (Daniele Trifirò)

 * Add tests for paramiko SSH Vendor.
   (Filipp Frizzy)

0.20.35	2022-03-20

 * Document the ``path`` attribute for ``Repo``.
   (Jelmer Vernooĳ, #854)

0.20.34	2022-03-14

 * Add support for multivars in configuration.
   (Jelmer Vernooĳ, #718)

0.20.33	2022-03-05

 * Fix handling of escaped characters in ignore patterns.
   (Jelmer Vernooĳ, #930)

 * Add ``dulwich.contrib.requests_vendor``. (epopcon)

 * Ensure git config is available in a linked working tree.
   (Jesse Cureton, #926)

0.20.32	2022-01-24

 * Properly close result repository during test.
   (Jelmer Vernooĳ, #928)

0.20.31	2022-01-21

 * Add GitClient.clone(). (Jelmer Vernooĳ, #920)

0.20.30	2022-01-08

0.20.29	2022-01-08

 * Support staging submodules.
   (Jelmer Vernooĳ)

 * Drop deprecated Index.iterblobs and iter_fresh_blobs.
   (Jelmer Vernooĳ)

 * Unify clone behaviour of ``Repo.clone`` and
   ``porcelain.clone``, and add branch parameter for
   clone. (Peter Rowlands, #851)

0.20.28	2022-01-05

 * Fix hook test on Mac OSX / Linux when dulwich is
   not installed system-wide. (Jelmer Vernooĳ, #919)

 * Cope with gecos being unset.
   (Jelmer Vernooĳ, #917)

0.20.27	2022-01-04

 * Allow adding files to repository in pre-commit hook.
   (Jelmer Vernooĳ, #916)

 * Raise SubmoduleEncountered in ``tree_lookup_path``.
   (Jelmer Vernooĳ)

0.20.26	2021-10-29

 * Support os.PathLike arguments to Repo.stage().
   (Jan Wiśniewski, #907)

 * Drop support for Python 3.5.  (Jelmer Vernooĳ)

 * Add ``dulwich.porcelain._reset_file``.
   (Ded_Secer)

 * Add ``Repo.unstage``. (Ded_Secer)

0.20.25	2021-08-23

 * Fix ``dulwich`` script when installed via setup.py.
   (Dan Villiom Podlaski Christiansen)

 * Make default file mask consistent
   with Git. (Dan Villiom Podlaski Christiansen, #884)

0.20.24	2021-07-18

 * config: disregard UTF-8 BOM when reading file.
   (Dan Villiom Podlaski Christiansen)

 * Skip lines with spaces only in .gitignore. (Andrey Torsunov, #878)

 * Add a separate HTTPProxyUnauthorized exception for 407 errors.
   (Jelmer Vernooĳ, #822)

 * Split out a AbstractHTTPGitClient class.
   (Jelmer Vernooĳ)

0.20.23	2021-05-24

 * Fix installation of GPG during package publishing.
   (Ruslan Kuprieiev)

0.20.22	2021-05-24

 * Prevent removal of refs directory when the last ref is
   deleted. (Jelmer Vernooĳ)

 * Fix filename: MERGE_HEADS => MERGE_HEAD.
   (Jelmer Vernooĳ, #861)

 * For ignored directories, porcelain.add and porcelain.status now only return
   the path to directory itself in the list of ignored paths. Previously, paths
   for all files within the directory would also be included in the list.
   (Peter Rowlands, #853)

 * Provide depth argument to ``determine_wants``.
   (Peter Rowlands)

 * Various tag signature handling improvements.
   (Daniel Murphy)

 * Add separate Tag.verify().  (Peter Rowlands)

 * Add support for version 3 index files. (Jelmer Vernooĳ)

 * Fix autocrlf=input handling. (Peter Rowlands, Boris Feld)

 * Attempt to find C Git global config on Windows.
   (Peter Rowlands)

 API CHANGES

 * The APIs for writing and reading individual index entries have changed
   to handle lists of (name, entry) tuples rather than tuples.

0.20.21	2021-03-20

 * Add basic support for a GcsObjectStore that stores
   pack files in gcs. (Jelmer Vernooĳ)

 * In porcelain.push, default to local active branch.
   (Jelmer Vernooĳ, #846)

 * Support fetching symrefs.
   (Jelmer Vernooĳ, #485, #847)

 * Add aarch64 wheel building.
   (odidev, Jelmer Vernooij)

0.20.20	2021-03-03

 * Implement ``Stash.drop``. (Peter Rowlands)

 * Support untracked symlinks to paths outside the
   repository. (Peter Rowlands, #842)

0.20.19	2021-02-11

 * Fix handling of negative matches in nested gitignores.
   (Corentin Hembise, #836)

0.20.18	2021-02-04

 * Fix formatting in setup.py. (Jelmer Vernooĳ)

 * Add release configuration. (Jelmer Vernooĳ)

0.20.17	2021-02-04

 * credentials: ignore end-of-line character. (Georges Racinet)

 * Fix failure in get_untracked_paths when the repository contains symlinks.
   (#830, #793, mattseddon)

 * docs: Clarify that Git objects are created on `git add`.
   (Utku Gultopu)

0.20.16	2021-01-16

 * Add flag to only attempt to fetch ignored untracked files when specifically requested.
   (Matt Seddon)

0.20.15	2020-12-23

 * Add some functions for parsing and writing bundles.
   (Jelmer Vernooĳ)

 * Add ``no_verify`` flag to ``porcelain.commit`` and ``Repo.do_commit``.
   (Peter Rowlands)

 * Remove dependency on external mock module.
   (Matěj Cepl, #820)

0.20.14	2020-11-26

 * Fix some stash functions on Python 3. (Peter Rowlands)

 * Fix handling of relative paths in alternates files on Python 3.
   (Georges Racinet)

0.20.13	2020-11-22

 * Add py.typed to allow type checking. (David Caro)

 * Add tests demonstrating a bug in the walker code.
   (Doug Hellman)

0.20.11	2020-10-30

 * Fix wheels build on Linux. (Ruslan Kuprieiev)

 * Enable wheels build for Python 3.9 on Linux. (Jelmer Vernooĳ)

0.20.8	2020-10-29

 * Build wheels on Mac OS X / Windows for Python 3.9.
   (Jelmer Vernooij)

0.20.7	2020-10-29

 * Check core.repositoryformatversion. (Jelmer Vernooĳ, #803)

 * Fix ACK/NACK handling in archive command handling in dulwich.client.
   (DzmitrySudnik, #805)

0.20.6	2020-08-29

 * Add a ``RefsContainer.watch`` interface.
   (Jelmer Vernooĳ, #751)

 * Fix pushing of new branches from porcelain.push.
   (Jelmer Vernooĳ, #788)

 * Honor shallows when pushing from a shallow clone.
   (Jelmer Vernooĳ, #794)

 * Fix porcelain.path_to_tree_path for Python 3.5.
   (Boris Feld, #777)

 * Add support for honor proxy environment variables for HTTP.
   (Aurélien Campéas, #797)

0.20.5	2020-06-22

 * Print a clearer exception when setup.py is executed on Python < 3.5.
   (Jelmer Vernooĳ, #783)

 * Send an empty pack to clients if they requested objects, even if they
   already have those objects. Thanks to Martijn Pieters for
   the detailed bug report. (Jelmer Vernooĳ, #781)

 * porcelain.pull: Don't ask for objects that we already have.
   (Jelmer Vernooĳ, #782)

 * Add LCA implementation. (Kevin Hendricks)

 * Add functionality for finding the merge base. (Kevin Hendricks)

 * Check for diverged branches during push.
   (Jelmer Vernooĳ, #494)

 * Check for fast-forward during pull. (Jelmer Vernooĳ, #666)

 * Return a SendPackResult object from
   GitClient.send_pack(). (Jelmer Vernooĳ)

 * ``GitClient.send_pack`` now sets the ``ref_status`` attribute
   on its return value to a dictionary mapping ref names
   to error messages. Previously, it raised UpdateRefsError
   if any of the refs failed to update.
   (Jelmer Vernooĳ, #780)

 * Add a ``porcelain.Error`` object that most errors in porcelain
   derive from. (Jelmer Vernooĳ)

 * Fix argument parsing in dulwich command-line app.
   (Jelmer Vernooĳ, #784)

0.20.3	2020-06-14

 * Add support for remembering remote refs after push/pull.
   (Jelmer Vernooĳ, #752)

 * Support passing tree and output encoding to
   dulwich.patch.unified_diff. (Jelmer Vernooĳ, #763)

 * Fix pushing of new refs over HTTP(S) when there are
   no new objects to be sent.
   (Jelmer Vernooĳ, #739)

 * Raise new error HTTPUnauthorized when the server sends
   back a 401. The client can then retry with credentials.
   (Jelmer Vernooĳ, #691)

 * Move the guts of bin/dulwich to dulwich.cli, so it is easier to
   test or import. (Jelmer Vernooĳ)

 * Install dulwich script from entry_points when setuptools is available,
   making it slightly easier to use on Windows. (Jelmer Vernooĳ, #540)

 * Set python_requires>=3.5 in setup.py. (Manuel Jacob)

0.20.2	2020-06-01

 * Brown bag release to fix uploads of Windows wheels.

0.20.1	2020-06-01

 * Publish binary wheels for: Windows, Linux, Mac OS X.
   (Jelmer Vernooĳ, #711, #710, #629)

0.20.0	2020-06-01

 * Drop support for Python 2. (Jelmer Vernooĳ)

 * Only return files from the loose store that look like git objects.
   (Nicolas Dandrimont)

 * Ignore agent= capability if sent by client.
   (Jelmer Vernooĳ)

 * Don't break when encountering block devices.
   (Jelmer Vernooĳ)

 * Decode URL paths in HttpGitClient using utf-8 rather than file system
   encoding. (Manuel Jacob)

 * Fix pushing from a shallow clone.
   (Brecht Machiels, #705)

0.19.16	2020-04-17

 * Don't send "deepen None" to server if graph walker
   supports shallow. (Jelmer Vernooĳ, #747)

 * Support tweaking the compression level for
   loose objects through the "core.looseCompression" and
   "core.compression" settings. (Jelmer Vernooĳ)

 * Support tweaking the compression level for
   pack objects through the "core.packCompression" and
   "core.compression" settings. (Jelmer Vernooĳ)

 * Add a "dulwich.contrib.diffstat" module.
   (Kevin Hendricks)

0.19.15	2020-01-26

 * Properly handle files that are just executable for the
   current user. (Jelmer Vernooĳ, #734)

 * Fix handling of stored encoding in
   ``dulwich.porcelain.get_object_by_path`` on Python 3.
   (Jelmer Vernooĳ)

 * Support the include_trees and rename_detector arguments
   at the same time when diffing trees.
   (Jelmer Vernooĳ)

0.19.14	2019-11-30

 * Strip superfluous <> around email. (monnerat)

 * Stop checking for ref validity client-side. Users can
   still call check_wants manually. (Jelmer Vernooĳ)

 * Switch over to Google-style docstrings.
   (Jelmer Vernooĳ)

 * Add a ``dulwich.porcelain.active_branch`` function.
   (Jelmer Vernooĳ)

 * Cleanup new directory if clone fails. (Jelmer Vernooĳ, #733)

 * Expand "~" in global exclude path. (Jelmer Vernooĳ)

0.19.13	2019-08-19

 BUG FIXES

 * Avoid ``PermissionError``, since it is Python3-specific.
   (Jelmer Vernooĳ)

 * Fix regression that added a dependency on C git for the
   test suite. (Jelmer Vernooĳ, #720)

 * Fix compatibility with Python 3.8 - mostly deprecation warnings.
   (Jelmer Vernooĳ)

0.19.12	2019-08-13

 BUG FIXES

 * Update directory detection for `get_unstaged_changes` for Python 3.
   (Boris Feld, #684)

 * Add a basic ``porcelain.clean``. (Lane Barlow, #398)

 * Fix output format of ``porcelain.diff`` to match that of
   C Git. (Boris Feld)

 * Return a 404 not found error when repository is not found.

 * Mark ``.git`` directories as hidden on Windows.
   (Martin Packman, #585)

 * Implement ``RefsContainer.__iter__``
   (Jelmer Vernooĳ, #717)

 * Don't trust modes if they can't be modified after a file has been created.
   (Jelmer Vernooĳ, #719)

0.19.11	2019-02-07

 IMPROVEMENTS

 * Use fullname from gecos field, if available.
   (Jelmer Vernooĳ)

 * Support ``GIT_AUTHOR_NAME`` / ``GIT_AUTHOR_EMAIL``.
   (Jelmer Vernooĳ)

 * Add support for short ids in parse_commit. (Jelmer Vernooĳ)

 * Add support for ``prune`` and ``prune_tags`` arguments
   to ``porcelain.fetch``. (Jelmer Vernooĳ, #681)

 BUG FIXES

  * Fix handling of race conditions when new packs appear.
    (Jelmer Vernooĳ)

0.19.10	2018-01-15

 IMPROVEMENTS

 * Add `dulwich.porcelain.write_tree`.
   (Jelmer Vernooĳ)

 * Support reading ``MERGE_HEADS`` in ``Repo.do_commit``.
   (Jelmer Vernooĳ)

 * Import from ``collections.abc`` rather than ``collections`` where
   applicable. Required for 3.8 compatibility.
   (Jelmer Vernooĳ)

 * Support plain strings as refspec arguments to
   ``dulwich.porcelain.push``. (Jelmer Vernooĳ)

 * Add support for creating signed tags.
   (Jelmer Vernooĳ, #542)

 BUG FIXES

 *  Handle invalid ref that pretends to be a sub-folder under a valid ref.
    (KS Chan)

0.19.9	2018-11-17

 BUG FIXES

 * Avoid fetching ghosts in ``Repo.fetch``.
   (Jelmer Vernooĳ)

 * Preserve port and username in parsed HTTP URLs.
   (Jelmer Vernooĳ)

 * Add basic server side implementation of ``git-upload-archive``.
   (Jelmer Vernooĳ)

0.19.8	2018-11-06

 * Fix encoding when reading README file in setup.py.
   (egor <egor@sourced.tech>, #668)

0.19.7	2018-11-05

 CHANGES

  * Drop support for Python 3 < 3.4. This is because
    pkg_resources (which get used by setuptools and mock)
    no longer supports 3.3 and earlier. (Jelmer Vernooĳ)

 IMPROVEMENTS

  * Support ``depth`` argument to ``GitClient.fetch_pack`` and support
    fetching and updating shallow metadata. (Jelmer Vernooĳ, #240)

 BUG FIXES

  * Don't write to stdout and stderr when they are not available
    (such as is the case for pythonw). (Sylvia van Os, #652)

  * Fix compatibility with newer versions of git, which expect CONTENT_LENGTH
    to be set to 0 for empty body requests. (Jelmer Vernooĳ, #657)

  * Raise an exception client-side when a caller tries to request
    SHAs that are not directly referenced the servers' refs.
    (Jelmer Vernooĳ)

  * Raise more informative errors when unable to connect to repository
    over SSH or subprocess. (Jelmer Vernooĳ)

  * Handle commit identity fields with multiple ">" characters.
    (Nicolas Dandrimont)

 IMPROVEMENTS

  * ``dulwich.porcelain.get_object_by_path`` method for easily
    accessing a path in another tree. (Jelmer Vernooĳ)

  * Support the ``i18n.commitEncoding`` setting in config.
    (Jelmer Vernooĳ)

0.19.6	2018-08-11

 BUG FIXES

  * Fix support for custom transport arguments in ``dulwich.porcelain.clone``.
    (Semyon Slepov)

  * Fix compatibility with Python 3.8 (Jelmer Vernooĳ, Daniel M. Capella)

  * Fix some corner cases in ``path_to_tree_path``. (Romain Keramitas)

  * Support paths as bytestrings in various places in ``dulwich.index``
    (Jelmer Vernooĳ)

  * Avoid setup.cfg for now, since it seems to break pypi metadata.
    (Jelmer Vernooĳ, #658)

0.19.5	2018-07-08

 IMPROVEMENTS

  * Add ``porcelain.describe``. (Sylvia van Os)

 BUG FIXES

  * Fix regression in ``dulwich.porcelain.clone`` that prevented cloning
    of remote repositories. (Jelmer Vernooĳ, #639)

  * Don't leave around empty parent directories for removed refs.
    (Damien Tournoud, #640)

0.19.4	2018-06-24

 IMPROVEMENTS

  * Add ``porcelain.ls_files``. (Jelmer Vernooĳ)

  * Add ``Index.items``. (Jelmer Vernooĳ)

 BUG FIXES

  * Avoid unicode characters (e.g. the digraph ĳ in my surname) in setup.cfg,
    since setuptools doesn't deal well with them. See
    https://github.com/pypa/setuptools/issues/1062. (Jelmer Vernooĳ, #637)

0.19.3	2018-06-17

 IMPROVEMENTS

  * Add really basic `dulwich.porcelain.fsck` implementation.
    (Jelmer Vernooĳ)

  * When the `DULWICH_PDB` environment variable is set, make
    SIGQUIT open pdb in the 'dulwich' command.

  * Add `checkout` argument to `Repo.clone`.
    (Jelmer Vernooĳ, #503)

  * Add `Repo.get_shallow` method. (Jelmer Vernooĳ)

  * Add basic `dulwich.stash` module. (Jelmer Vernooĳ)

  * Support a `prefix` argument to `dulwich.archive.tar_stream`.
    (Jelmer Vernooĳ)

 BUG FIXES

  * Fix handling of encoding for tags. (Jelmer Vernooĳ, #608)

  * Fix tutorial tests on Python 3. (Jelmer Vernooĳ, #573)

  * Fix remote refs created by `porcelain.fetch`. (Daniel Andersson, #623)

  * More robust pack creation on Windows. (Daniel Andersson)

  * Fix recursive option for `porcelain.ls_tree`. (Romain Keramitas)

 TESTS

  * Some improvements to paramiko tests. (Filipp Frizzy)

0.19.2	2018-04-07

 BUG FIXES

  * Fix deprecated Index.iterblobs method.
    (Jelmer Vernooĳ)

0.19.1	2018-04-05

 IMPROVEMENTS

  * Add 'dulwich.mailmap' file for reading mailmap files.
    (Jelmer Vernooĳ)

  * Dulwich no longer depends on urllib3[secure]. Instead,
    "dulwich[https]" can be used to pull in the necessary
    dependencies for HTTPS support. (Jelmer Vernooĳ, #616)

  * Support the `http.sslVerify` and `http.sslCAInfo`
    configuration options. (Jelmer Vernooĳ)

  * Factor out `dulwich.client.parse_rsync_url` function.
    (Jelmer Vernooĳ)

  * Fix repeat HTTP requests using the same smart HTTP client.
    (Jelmer Vernooĳ)

  * New 'client.PLinkSSHVendor' for creating connections using PuTTY's plink.exe.
    (Adam Bradley, Filipp Frizzy)

  * Only pass in `key_filename` and `password` to SSHVendor
    implementations if those parameters are set.
    (This helps with older SSHVendor implementations)
    (Jelmer Vernooĳ)

 API CHANGES

  * Index.iterblobs has been renamed to Index.iterobjects.
    (Jelmer Vernooĳ)

0.19.0	2018-03-10

 BUG FIXES

  * Make `dulwich.archive` set the gzip header file modification time so that
    archives created from the same Git tree are always identical.
    (#577, Jonas Haag)

  * Allow comment characters (#, ;) within configuration file strings
    (Daniel Andersson, #579)

  * Raise exception when passing in invalid author/committer values
    to Repo.do_commit(). (Jelmer Vernooĳ, #602)

 IMPROVEMENTS

  * Add a fastimport ``extra``. (Jelmer Vernooĳ)

  * Start writing reflog entries. (Jelmer Vernooĳ)

  * Add ability to use password and keyfile ssh options with SSHVendor. (Filipp Kucheryavy)

  * Add ``change_type_same`` flag to ``tree_changes``.
    (Jelmer Vernooĳ)

 API CHANGES

  * ``GitClient.send_pack`` now accepts a ``generate_pack_data``
    rather than a ``generate_pack_contents`` function for
    performance reasons. (Jelmer Vernooĳ)

  * Dulwich now uses urllib3 internally for HTTP requests.
    The `opener` argument to `dulwich.client.HttpGitClient` that took a
    `urllib2` opener instance has been replaced by a `pool_manager` argument
    that takes a `urllib3` pool manager instance.
    (Daniel Andersson)

0.18.6	2017-11-11

 BUG FIXES

  * Fix handling of empty repositories in ``porcelain.clone``.
    (#570, Jelmer Vernooĳ)

  * Raise an error when attempting to add paths that are not under the
    repository. (Jelmer Vernooĳ)

  * Fix error message for missing trailing ]. (Daniel Andersson)

  * Raise EmptyFileException when corruption (in the form of an empty
    file) is detected. (Antoine R. Dumont, #582)

  IMPROVEMENTS

  * Enforce date field parsing consistency. This also add checks on
    those date fields for potential overflow.
    (Antoine R. Dumont, #567)

0.18.5	2017-10-29

 BUG FIXES

  * Fix cwd for hooks. (Fabian Grünbichler)

  * Fix setting of origin in config when non-standard origin is passed into
    ``Repo.clone``. (Kenneth Lareau, #565)

  * Prevent setting SSH arguments from SSH URLs when using SSH through a
    subprocess. Note that Dulwich doesn't support cloning submodules.
    (CVE-2017-16228) (Jelmer Vernooĳ)

 IMPROVEMENTS

  * Silently ignored directories in ``Repo.stage``.
    (Jelmer Vernooĳ, #564)

 API CHANGES

  * GitFile now raises ``FileLocked`` when encountering a lock
    rather than OSError(EEXIST). (Jelmer Vernooĳ)

0.18.4	2017-10-01

 BUG FIXES

  * Make default User-Agent start with "git/" because GitHub won't response to
    HTTP smart server requests otherwise (and reply with a 404).
    (Jelmer vernooĳ, #562)

0.18.3	2017-09-03

 BUG FIXES

  * Read config during porcelain operations that involve remotes.
    (Jelmer Vernooĳ, #545)

  * Fix headers of empty chunks in unified diffs. (Taras Postument, #543)

  * Properly follow redirects over HTTP. (Jelmer Vernooĳ, #117)

 IMPROVEMENTS

  * Add ``dulwich.porcelain.update_head``. (Jelmer Vernooĳ, #439)

  * ``GitClient.fetch_pack`` now returns symrefs.
    (Jelmer Vernooĳ, #485)

  * The server now supports providing symrefs.
    (Jelmer Vernooĳ, #485)

  * Add ``dulwich.object_store.commit_tree_changes`` to incrementally
    commit changes to a tree structure. (Jelmer Vernooĳ)

  * Add basic ``PackBasedObjectStore.repack`` method.
    (Jelmer Vernooĳ, Earl Chew, #296, #549, #552)

0.18.2	2017-08-01

 TEST FIXES

  * Use constant timestamp so tests pass in all timezones, not just BST.
    (Jelmer Vernooĳ)

0.18.1	2017-07-31

 BUG FIXES

  * Fix syntax error in dulwich.contrib.test_swift_smoke.
    (Jelmer Vernooĳ)

0.18.0	2017-07-31

 BUG FIXES

  * Fix remaining tests on Windows. (Jelmer Vernooĳ, #493)

  * Fix build of C extensions with Python 3 on Windows.
    (Jelmer Vernooĳ)

  * Pass 'mkdir' argument onto Repo.init_bare in Repo.clone.
    (Jelmer Vernooĳ, #504)

  * In ``dulwich.porcelain.add``, if no files are specified,
    add from current working directory rather than repository root.
    (Jelmer Vernooĳ, #521)

  * Properly deal with submodules in 'porcelain.status'.
    (Jelmer Vernooĳ, #517)

  * ``dulwich.porcelain.remove`` now actually removes files from
    disk, not just from the index. (Jelmer Vernooĳ, #488)

  * Fix handling of "reset" command with markers and without
    "from". (Antoine Pietri)

  * Fix handling of "merge" command with markers. (Antoine Pietri)

  * Support treeish argument to porcelain.reset(), rather than
    requiring a ref/commit id. (Jelmer Vernooĳ)

  * Handle race condition when mtime doesn't change between writes/reads.
    (Jelmer Vernooĳ, #541)

  * Fix ``dulwich.porcelain.show`` on commits with Python 3.
    (Jelmer Vernooĳ, #532)

 IMPROVEMENTS

  * Add basic support for reading ignore files in ``dulwich.ignore``.
    ``dulwich.porcelain.add`` and ``dulwich.porcelain.status`` now honor
    ignores. (Jelmer Vernooĳ, Segev Finer, #524, #526)

  * New ``dulwich.porcelain.check_ignore`` command.
    (Jelmer Vernooĳ)

  * ``dulwich.porcelain.status`` now supports a ``ignored`` argument.
    (Jelmer Vernooĳ)

 DOCUMENTATION

  * Clarified docstrings for Client.{send_pack,fetch_pack} implementations.
    (Jelmer Vernooĳ, #523)

0.17.3	2017-03-20

 PLATFORM SUPPORT

  * List Python 3.3 as supported. (Jelmer Vernooĳ, #513)

 BUG FIXES

  * Fix compatibility with pypy 3. (Jelmer Vernooĳ)

0.17.2	2017-03-19

 BUG FIXES

  * Add workaround for
    https://bitbucket.org/pypy/pypy/issues/2499/cpyext-pystring_asstring-doesnt-work,
    fixing Dulwich when used with C extensions on pypy < 5.6. (Victor Stinner)

  * Properly quote config values with a '#' character in them.
    (Jelmer Vernooij, #511)

0.17.1	2017-03-01

 IMPROVEMENTS

  * Add basic 'dulwich pull' command. (Jelmer Vernooĳ)

 BUG FIXES

  * Cope with existing submodules during pull.
    (Jelmer Vernooĳ, #505)

0.17.0	2017-03-01

 TEST FIXES

  * Skip test that requires sync to synchronize filesystems if os.sync is
    not available. (Koen Martens)

 IMPROVEMENTS

  * Implement MemoryRepo.{set_description,get_description}.
    (Jelmer Vernooĳ)

  * Raise exception in Repo.stage() when absolute paths are
    passed in. Allow passing in relative paths to
    porcelain.add().(Jelmer Vernooij)

 BUG FIXES

  * Handle multi-line quoted values in config files.
    (Jelmer Vernooĳ, #495)

  * Allow porcelain.clone of repository without HEAD.
    (Jelmer Vernooĳ, #501)

  * Support passing tag ids to Walker()'s include argument.
    (Jelmer Vernooĳ)

  * Don't strip trailing newlines from extra headers.
    (Nicolas Dandrimont)

  * Set bufsize=0 for subprocess interaction with SSH client.
    Fixes hangs on Python 3. (René Stern, #434)

  * Don't drop first slash for SSH paths, except for those
    starting with "~". (Jelmer Vernooij, René Stern, #463)

  * Properly log off after retrieving just refs.
    (Jelmer Vernooij)

0.16.3	2016-01-14

 TEST FIXES

  * Remove racy check that relies on clock time changing between writes.
    (Jelmer Vernooij)

 IMPROVEMENTS

  * Add porcelain.remote_add. (Jelmer Vernooĳ)

0.16.2	2016-01-14

 IMPROVEMENTS

  * Fixed failing test-cases on windows.
    (Koen Martens)

 API CHANGES

  * Repo is now a context manager, so that it can be easily
    closed using a ``with`` statement. (Søren Løvborg)

 TEST FIXES

  * Only run worktree list compat tests against git 2.7.0,
    when 'git worktree list' was introduced. (Jelmer Vernooĳ)

 BUG FIXES

  * Ignore filemode when building index when core.filemode
    is false.
    (Koen Martens)

  * Initialize core.filemode configuration setting by
    probing the filesystem for trustable permissions.
    (Koen Martens)

  * Fix ``porcelain.reset`` to respect the committish argument.
    (Koen Martens)

  * Fix dulwich.porcelain.ls_remote() on Python 3.
    (#471, Jelmer Vernooĳ)

  * Allow both unicode and byte strings for host paths
    in dulwich.client. (#435, Jelmer Vernooĳ)

  * Add remote from porcelain.clone. (#466, Jelmer Vernooĳ)

  * Fix unquoting of credentials before passing to urllib2.
    (#475, Volodymyr Holovko)

  * Cope with submodules in `build_index_from_tree`.
    (#477, Jelmer Vernooĳ)

  * Handle deleted files in `get_unstaged_changes`.
    (#483, Doug Hellmann)

  * Don't overwrite files when they haven't changed in
    `build_file_from_blob`.
    (#479, Benoît HERVIER)

  * Check for existence of index file before opening pack.
    Fixes a race when new packs are being added.
    (#482, wme)

0.16.1	2016-12-25

 BUG FIXES

  * Fix python3 compatibility for dulwich.contrib.release_robot.
    (Jelmer Vernooĳ)

0.16.0	2016-12-24

 IMPROVEMENTS

  * Add support for worktrees. See `git-worktree(1)` and
    `gitrepository-layout(5)`. (Laurent Rineau)

  * Add support for `commondir` file in Git control
    directories. (Laurent Rineau)

  * Add support for passwords in HTTP URLs.
    (Jon Bain, Mika Mäenpää)

  * Add `release_robot` script to contrib,
    allowing easy finding of current version based on Git tags.
    (Mark Mikofski)

  * Add ``Blob.splitlines`` method.
    (Jelmer Vernooij)

 BUG FIXES

  * Fix handling of ``Commit.tree`` being set to an actual
    tree object rather than a tree id. (Jelmer Vernooij)

  * Return remote refs from LocalGitClient.fetch_pack(),
    consistent with the documentation for that method.
    (#461, Jelmer Vernooĳ)

  * Fix handling of unknown URL schemes in get_transport_and_path.
    (#465, Jelmer Vernooij)

0.15.0	2016-10-09

 BUG FIXES

  * Allow missing trailing LF when reading service name from
    HTTP servers. (Jelmer Vernooij, Andrew Shadura, #442)

  * Fix dulwich.porcelain.pull() on Python3. (Jelmer Vernooij, #451)

  * Properly pull in tags during dulwich.porcelain.clone.
    (Jelmer Vernooĳ, #408)

 CHANGES

  * Changed license from "GNU General Public License, version 2.0 or later"
    to "Apache License, version 2.0 or later or GNU General Public License,
    version 2.0 or later". (#153)

 IMPROVEMENTS

  * Add ``dulwich.porcelain.ls_tree`` implementation. (Jelmer Vernooij)

0.14.1	2016-07-05

 BUG FIXES

  * Fix regression removing untouched refs when pushing over SSH.
    (Jelmer Vernooĳ #441)

  * Skip Python3 tests for SWIFT contrib module, as it has not yet
    been ported.

0.14.0	2016-07-03

 BUG FIXES

  * Fix ShaFile.id after modification of a copied ShaFile.
    (Félix Mattrat, Jelmer Vernooĳ)

  * Support removing refs from porcelain.push.
    (Jelmer Vernooĳ, #437)

  * Stop magic protocol ref `capabilities^{}` from leaking out
    to clients. (Jelmer Vernooĳ, #254)

 IMPROVEMENTS

  * Add `dulwich.config.parse_submodules` function.

  * Add `RefsContainer.follow` method. (#438)

0.13.0	2016-04-24

 IMPROVEMENTS

  * Support `ssh://` URLs in get_transport_and_path_from_url().
    (Jelmer Vernooĳ, #402)

  * Support missing empty line after headers in Git commits and tags.
    (Nicolas Dandrimont, #413)

  * Fix `dulwich.porcelain.status` when used in empty trees.
    (Jelmer Vernooĳ, #415)

  * Return copies of objects in MemoryObjectStore rather than
    references, making the behaviour more consistent with that of
    DiskObjectStore. (Félix Mattrat, Jelmer Vernooĳ)

  * Fix ``dulwich.web`` on Python3. (#295, Jonas Haag)

 CHANGES

  * Drop support for Python 2.6.

  * Fix python3 client web support. (Jelmer Vernooĳ)

 BUG FIXES

  * Fix hang on Gzip decompression. (Jonas Haag)

  * Don't rely on working tell() and seek() methods
    on wsgi.input. (Jonas Haag)

  * Support fastexport/fastimport functionality on python3 with newer
    versions of fastimport (>= 0.9.5). (Jelmer Vernooĳ, Félix Mattrat)

0.12.0	2015-12-13

 IMPROVEMENTS

  * Add a `dulwich.archive` module that can create tarballs.
    Based on code from Jonas Haag in klaus.

  * Add a `dulwich.reflog` module for reading and writing reflogs.
    (Jelmer Vernooĳ)

  * Fix handling of ambiguous refs in `parse_ref` to make
    it match the behaviour described in https://git-scm.com/docs/gitrevisions.
    (Chris Bunney)

  * Support Python3 in C modules. (Lele Gaifax)

 BUG FIXES

  * Simplify handling of SSH command invocation.
    Fixes quoting of paths. Thanks, Thomas Liebetraut. (#384)

  * Fix inconsistent handling of trailing slashes for DictRefsContainer. (#383)

  * Add hack to support thin packs duing fetch(), albeit while requiring the
    entire pack file to be loaded into memory. (jsbain)

 CHANGES

  * This will be the last release to support Python 2.6.

0.11.2	2015-09-18

 IMPROVEMENTS

  * Add support for agent= capability. (Jelmer Vernooĳ, #298)

  * Add support for quiet capability. (Jelmer Vernooĳ)

 CHANGES

  * The ParamikoSSHVendor class has been moved to
  * dulwich.contrib.paramiko_vendor, as it's currently untested.
    (Jelmer Vernooĳ, #364)

0.11.1	2015-09-13

 Fix-up release to exclude broken blame.py file.

0.11.0	2015-09-13

 IMPROVEMENTS

  * Extended Python3 support to most of the codebase.
    (Gary van der Merwe, Jelmer Vernooĳ)
  * The `Repo` object has a new `close` method that can be called to close any
    open resources. (Gary van der Merwe)
  * Support 'git.bat' in SubprocessGitClient on Windows.
    (Stefan Zimmermann)
  * Advertise 'ofs-delta' capability in receive-pack server side
    capabilities. (Jelmer Vernooĳ)
  * Switched `default_local_git_client_cls` to `LocalGitClient`.
    (Gary van der Merwe)
  * Add `porcelain.ls_remote` and `GitClient.get_refs`.
    (Michael Edgar)
  * Add `Repo.discover` method. (B. M. Corser)
  * Add `dulwich.objectspec.parse_refspec`. (Jelmer Vernooĳ)
  * Add `porcelain.pack_objects` and `porcelain.repack`.
    (Jelmer Vernooĳ)

 BUG FIXES

  * Fix handling of 'done' in graph walker and implement the
    'no-done' capability. (Tommy Yu, #88)

  * Avoid recursion limit issues resolving deltas. (William Grant, #81)

  * Allow arguments in local client binary path overrides.
    (Jelmer Vernooĳ)

  * Fix handling of commands with arguments in paramiko SSH
    client. (Andreas Klöckner, Jelmer Vernooĳ, #363)

  * Fix parsing of quoted strings in configs. (Jelmer Vernooĳ, #305)

0.10.1  2015-03-25

 BUG FIXES

  * Return `ApplyDeltaError` when encountering delta errors
    in both C extensions and native delta application code.
    (Jelmer Vernooĳ, #259)

0.10.0	2015-03-22

 BUG FIXES

  * In dulwich.index.build_index_from_tree, by default
    refuse to create entries that start with .git/.
    (Jelmer Vernooĳ, CVE-2014-9706)

  * Fix running of testsuite when installed.
    (Jelmer Vernooĳ, #223)

  * Use a block cache in _find_content_rename_candidates(),
    improving performance. (Mike Williams)

  * Add support for ``core.protectNTFS`` setting.
    (Jelmer Vernooĳ)

  * Fix TypeError when fetching empty updates.
    (Hwee Miin Koh)

  * Resolve delta refs when pulling into a MemoryRepo.
    (Max Shawabkeh, #256)

  * Fix handling of tags of non-commits in missing object finder.
    (Augie Fackler, #211)

  * Explicitly disable mmap on plan9 where it doesn't work.
    (Jeff Sickel)

 IMPROVEMENTS

  * New public method `Repo.reset_index`. (Jelmer Vernooĳ)

  * Prevent duplicate parsing of loose files in objects
    directory when reading. Thanks to David Keijser for the
    report. (Jelmer Vernooĳ, #231)

0.9.9	2015-03-20

 SECURITY BUG FIXES

  * Fix buffer overflow in C implementation of pack apply_delta().
    (CVE-2015-0838)

    Thanks to Ivan Fratric of the Google Security Team for
    reporting this issue.
    (Jelmer Vernooĳ)

0.9.8	2014-11-30

 BUG FIXES

  * Various fixes to improve test suite running on Windows.
    (Gary van der Merwe)

  * Limit delta copy length to 64K in v2 pack files. (Robert Brown)

  * Strip newline from final ACKed SHA while fetching packs.
    (Michael Edgar)

  * Remove assignment to PyList_SIZE() that was causing segfaults on
    pypy. (Jelmer Vernooĳ, #196)

 IMPROVEMENTS

  * Add porcelain 'receive-pack' and 'upload-pack'. (Jelmer Vernooĳ)

  * Handle SIGINT signals in bin/dulwich. (Jelmer Vernooĳ)

  * Add 'status' support to bin/dulwich. (Jelmer Vernooĳ)

  * Add 'branch_create', 'branch_list', 'branch_delete' porcelain.
    (Jelmer Vernooĳ)

  * Add 'fetch' porcelain. (Jelmer Vernooĳ)

  * Add 'tag_delete' porcelain. (Jelmer Vernooĳ)

  * Add support for serializing/deserializing 'gpgsig' attributes in Commit.
    (Jelmer Vernooĳ)

 CHANGES

  * dul-web is now available as 'dulwich web-daemon'.
    (Jelmer Vernooĳ)

  * dulwich.porcelain.tag has been renamed to tag_create.
    dulwich.porcelain.list_tags has been renamed to tag_list.
    (Jelmer Vernooĳ)

 API CHANGES

  * Restore support for Python 2.6. (Jelmer Vernooĳ, Gary van der Merwe)


0.9.7	2014-06-08

 BUG FIXES

  * Fix tests dependent on hash ordering. (Michael Edgar)

  * Support staging symbolic links in Repo.stage.
    (Robert Brown)

  * Ensure that all files object are closed when running the test suite.
    (Gary van der Merwe)

  * When writing OFS_DELTA pack entries, write correct offset.
    (Augie Fackler)

  * Fix handler of larger copy operations in packs. (Augie Fackler)

  * Various fixes to improve test suite running on Windows.
    (Gary van der Merwe)

  * Fix logic for extra adds of identical files in rename detector.
    (Robert Brown)

 IMPROVEMENTS

  * Add porcelain 'status'. (Ryan Faulkner)

  * Add porcelain 'daemon'. (Jelmer Vernooĳ)

  * Add `dulwich.greenthreads` module which provides support
    for concurrency of some object store operations.
    (Fabien Boucher)

  * Various changes to improve compatibility with Python 3.
    (Gary van der Merwe, Hannu Valtonen, michael-k)

  * Add OpenStack Swift backed repository implementation
    in dulwich.contrib. See README.swift for details. (Fabien Boucher)

API CHANGES

  * An optional close function can be passed to the Protocol class. This will
    be called by its close method. (Gary van der Merwe)

  * All classes with close methods are now context managers, so that they can
    be easily closed using a `with` statement. (Gary van der Merwe)

  * Remove deprecated `num_objects` argument to `write_pack` methods.
    (Jelmer Vernooĳ)

 OTHER CHANGES

  * The 'dul-daemon' script has been removed. The same functionality
    is now available as 'dulwich daemon'. (Jelmer Vernooĳ)

0.9.6	2014-04-23

 IMPROVEMENTS

  * Add support for recursive add in 'git add'.
    (Ryan Faulkner, Jelmer Vernooĳ)

  * Add porcelain 'list_tags'. (Ryan Faulkner)

  * Add porcelain 'push'. (Ryan Faulkner)

  * Add porcelain 'pull'. (Ryan Faulkner)

  * Support 'http.proxy' in HttpGitClient.
    (Jelmer Vernooĳ, #1096030)

  * Support 'http.useragent' in HttpGitClient.
    (Jelmer Vernooĳ)

  * In server, wait for clients to send empty list of
    wants when talking to empty repository.
    (Damien Tournoud)

  * Various changes to improve compatibility with
    Python 3. (Gary van der Merwe)

 BUG FIXES

  * Support unseekable 'wsgi.input' streams.
    (Jonas Haag)

  * Raise TypeError when passing unicode() object
    to Repo.__getitem__.
    (Jonas Haag)

  * Fix handling of `reset` command in dulwich.fastexport.
    (Jelmer Vernooĳ, #1249029)

  * In client, don't wait for server to close connection
    first. Fixes hang when used against GitHub
    server implementation. (Siddharth Agarwal)

  * DeltaChainIterator: fix a corner case where an object is inflated as an
    object already in the repository.
    (Damien Tournoud, #135)

  * Stop leaking file handles during pack reload. (Damien Tournoud)

  * Avoid reopening packs during pack cache reload. (Jelmer Vernooĳ)

 API CHANGES

  * Drop support for Python 2.6. (Jelmer Vernooĳ)

0.9.5	2014-02-23

 IMPROVEMENTS

  * Add porcelain 'tag'. (Ryan Faulkner)

  * New module `dulwich.objectspec` for parsing strings referencing
    objects and commit ranges. (Jelmer Vernooĳ)

  * Add shallow branch support. (milki)

  * Allow passing urllib2 `opener` into HttpGitClient.
    (Dov Feldstern, #909037)

 CHANGES

  * Drop support for Python 2.4 and 2.5. (Jelmer Vernooĳ)

 API CHANGES

  * Remove long deprecated ``Repo.commit``, ``Repo.get_blob``,
    ``Repo.tree`` and ``Repo.tag``. (Jelmer Vernooĳ)

  * Remove long deprecated ``Repo.revision_history`` and ``Repo.ref``.
    (Jelmer Vernooĳ)

  * Remove long deprecated ``Tree.entries``. (Jelmer Vernooĳ)

 BUG FIXES

  * Raise KeyError rather than TypeError when passing in
    unicode object of length 20 or 40 to Repo.__getitem__.
    (Jelmer Vernooĳ)

  * Use 'rm' rather than 'unlink' in tests, since the latter
    does not exist on OpenBSD and other platforms.
    (Dmitrij D. Czarkoff)

0.9.4	2013-11-30

 IMPROVEMENTS

  * Add ssh_kwargs attribute to ParamikoSSHVendor. (milki)

  * Add Repo.set_description(). (Víðir Valberg Guðmundsson)

  * Add a basic `dulwich.porcelain` module. (Jelmer Vernooĳ, Marcin Kuzminski)

  * Various performance improvements for object access.
    (Jelmer Vernooĳ)

  * New function `get_transport_and_path_from_url`,
    similar to `get_transport_and_path` but only
    supports URLs.
    (Jelmer Vernooĳ)

  * Add support for file:// URLs in `get_transport_and_path_from_url`.
    (Jelmer Vernooĳ)

  * Add LocalGitClient implementation.
    (Jelmer Vernooĳ)

 BUG FIXES

  * Support filesystems with 64bit inode and device numbers.
    (André Roth)

 CHANGES

  * Ref handling has been moved to dulwich.refs.
    (Jelmer Vernooĳ)

 API CHANGES

  * Remove long deprecated RefsContainer.set_ref().
    (Jelmer Vernooĳ)

  * Repo.ref() is now deprecated in favour of Repo.refs[].
    (Jelmer Vernooĳ)

FEATURES

  * Add support for graftpoints. (milki)

0.9.3	2013-09-27

 BUG FIXES

  * Fix path for stdint.h in MANIFEST.in. (Jelmer Vernooĳ)

0.9.2	2013-09-26

 BUG FIXES

  * Include stdint.h in MANIFEST.in (Mark Mikofski)

0.9.1	2013-09-22

 BUG FIXES

  * Support lookups of 40-character refs in BaseRepo.__getitem__. (Chow Loong Jin, Jelmer Vernooĳ)

  * Fix fetching packs with side-band-64k capability disabled. (David Keijser, Jelmer Vernooĳ)

  * Several fixes in send-pack protocol behaviour - handling of empty pack files and deletes.
    (milki, #1063087)

  * Fix capability negotiation when fetching packs over HTTP.
    (#1072461, William Grant)

  * Enforce determine_wants returning an empty list rather than None. (Fabien Boucher, Jelmer Vernooĳ)

  * In the server, support pushes just removing refs. (Fabien Boucher, Jelmer Vernooĳ)

 IMPROVEMENTS

  * Support passing a single revision to BaseRepo.get_walker() rather than a list of revisions. 
    (Alberto Ruiz)

  * Add `Repo.get_description` method. (Jelmer Vernooĳ)

  * Support thin packs in Pack.iterobjects() and Pack.get_raw().
    (William Grant)

  * Add `MemoryObjectStore.add_pack` and `MemoryObjectStore.add_thin_pack` methods.
    (David Bennett)

  * Add paramiko-based SSH vendor. (Aaron O'Mullan)

  * Support running 'dulwich.server' and 'dulwich.web' using 'python -m'.
    (Jelmer Vernooĳ)

  * Add ObjectStore.close(). (Jelmer Vernooĳ)

  * Raise appropriate NotImplementedError when encountering dumb HTTP servers.
    (Jelmer Vernooĳ)

 API CHANGES

  * SSHVendor.connect_ssh has been renamed to SSHVendor.run_command.
    (Jelmer Vernooĳ)

  * ObjectStore.add_pack() now returns a 3-tuple. The last element will be an
    abort() method that can be used to cancel the pack operation.
    (Jelmer Vernooĳ)

0.9.0	2013-05-31

 BUG FIXES

  * Push efficiency - report missing objects only. (#562676, Artem Tikhomirov)

  * Use indentation consistent with C Git in config files.
    (#1031356, Curt Moore, Jelmer Vernooĳ)

  * Recognize and skip binary files in diff function.
    (Takeshi Kanemoto)

  * Fix handling of relative paths in dulwich.client.get_transport_and_path.
    (Brian Visel, #1169368)

  * Preserve ordering of entries in configuration.
    (Benjamin Pollack)

  * Support ~ expansion in SSH client paths. (milki, #1083439)

  * Support relative paths in alternate paths.
    (milki, Michel Lespinasse, #1175007)

  * Log all error messages from wsgiref server to the logging module. This
    makes the test suit quiet again. (Gary van der Merwe)

  * Support passing None for empty tree in changes_from_tree.
    (Kevin Watters)

  * Support fetching empty repository in client. (milki, #1060462)

 IMPROVEMENTS:

  * Add optional honor_filemode flag to build_index_from_tree.
    (Mark Mikofski)

  * Support core/filemode setting when building trees. (Jelmer Vernooĳ)

  * Add chapter on tags in tutorial. (Ryan Faulkner)

 FEATURES

  * Add support for mergetags. (milki, #963525)

  * Add support for posix shell hooks. (milki)

0.8.7	2012-11-27

 BUG FIXES

  * Fix use of alternates in ``DiskObjectStore``.{__contains__,__iter__}.
    (Dmitriy)

  * Fix compatibility with Python 2.4. (David Carr)

0.8.6	2012-11-09

 API CHANGES

  * dulwich.__init__ no longer imports client, protocol, repo and
    server modules. (Jelmer Vernooĳ)

 FEATURES

  * ConfigDict now behaves more like a dictionary.
    (Adam 'Cezar' Jenkins, issue #58)

  * HTTPGitApplication now takes an optional
    `fallback_app` argument. (Jonas Haag, issue #67)

  * Support for large pack index files. (Jameson Nash)

 TESTING

  * Make index entry tests a little bit less strict, to cope with
    slightly different behaviour on various platforms.
    (Jelmer Vernooĳ)

  * ``setup.py test`` (available when setuptools is installed) now
    runs all tests, not just the basic unit tests.
    (Jelmer Vernooĳ)

 BUG FIXES

  * Commit._deserialize now actually deserializes the current state rather than
    the previous one. (Yifan Zhang, issue #59)

  * Handle None elements in lists of TreeChange objects. (Alex Holmes)

  * Support cloning repositories without HEAD set.
    (D-Key, Jelmer Vernooĳ, issue #69)

  * Support ``MemoryRepo.get_config``. (Jelmer Vernooĳ)

  * In ``get_transport_and_path``, pass extra keyword arguments on to
    HttpGitClient. (Jelmer Vernooĳ)

0.8.5	2012-03-29

 BUG FIXES

  * Avoid use of 'with' in dulwich.index. (Jelmer Vernooĳ)

  * Be a little bit strict about OS behaviour in index tests.
    Should fix the tests on Debian GNU/kFreeBSD. (Jelmer Vernooĳ)

0.8.4	2012-03-28

 BUG FIXES

  * Options on the same line as sections in config files are now supported.
    (Jelmer Vernooĳ, #920553)

  * Only negotiate capabilities that are also supported by the server.
    (Rod Cloutier, Risto Kankkunen)

  * Fix parsing of invalid timezone offsets with two minus signs.
    (Jason R. Coombs, #697828)

  * Reset environment variables during tests, to avoid
    test isolation leaks reading ~/.gitconfig. (Risto Kankkunen)

 TESTS

  * $HOME is now explicitly specified for tests that use it to read
    ``~/.gitconfig``, to prevent test isolation issues.
    (Jelmer Vernooĳ, #920330)

 FEATURES

  * Additional arguments to get_transport_and_path are now passed
    on to the constructor of the transport. (Sam Vilain)

  * The WSGI server now transparently handles when a git client submits data
    using Content-Encoding: gzip.
    (David Blewett, Jelmer Vernooĳ)

  * Add dulwich.index.build_index_from_tree(). (milki)

0.8.3	2012-01-21

 FEATURES

  * The config parser now supports the git-config file format as
    described in git-config(1) and can write git config files.
    (Jelmer Vernooĳ, #531092, #768687)

  * ``Repo.do_commit`` will now use the user identity from
    .git/config or ~/.gitconfig if none was explicitly specified.
    (Jelmer Vernooĳ)

 BUG FIXES

  * Allow ``determine_wants`` methods to include the zero sha in their
    return value. (Jelmer Vernooĳ)

0.8.2	2011-12-18

 BUG FIXES

  * Cope with different zlib buffer sizes in sha1 file parser.
    (Jelmer Vernooĳ)

  * Fix get_transport_and_path for HTTP/HTTPS URLs.
    (Bruno Renié)

  * Avoid calling free_objects() on NULL in error cases. (Chris Eberle)

  * Fix use --bare argument to 'dulwich init'. (Chris Eberle)

  * Properly abort connections when the determine_wants function
    raises an exception. (Jelmer Vernooĳ, #856769)

  * Tweak xcodebuild hack to deal with more error output.
    (Jelmer Vernooĳ, #903840)

 FEATURES

  * Add support for retrieving tarballs from remote servers.
    (Jelmer Vernooĳ, #379087)

  * New method ``update_server_info`` which generates data
    for dumb server access. (Jelmer Vernooĳ, #731235)

0.8.1	2011-10-31

 FEATURES

  * Repo.do_commit has a new argument 'ref'.

  * Repo.do_commit has a new argument 'merge_heads'. (Jelmer Vernooĳ)

  * New ``Repo.get_walker`` method. (Jelmer Vernooĳ)

  * New ``Repo.clone`` method. (Jelmer Vernooĳ, #725369)

  * ``GitClient.send_pack`` now supports the 'side-band-64k' capability.
    (Jelmer Vernooĳ)

  * ``HttpGitClient`` which supports the smart server protocol over
    HTTP. "dumb" access is not yet supported. (Jelmer Vernooĳ, #373688)

  * Add basic support for alternates. (Jelmer Vernooĳ, #810429)

 CHANGES

  * unittest2 or python >= 2.7 is now required for the testsuite.
    testtools is no longer supported. (Jelmer Vernooĳ, #830713)

 BUG FIXES

  * Fix compilation with older versions of MSVC.  (Martin gz)

  * Special case 'refs/stash' as a valid ref. (Jelmer Vernooĳ, #695577)

  * Smart protocol clients can now change refs even if they are
    not uploading new data. (Jelmer Vernooĳ, #855993)

  * Don't compile C extensions when running in pypy.
    (Ronny Pfannschmidt, #881546)

  * Use different name for strnlen replacement function to avoid clashing
    with system strnlen. (Jelmer Vernooĳ, #880362)

 API CHANGES

  * ``Repo.revision_history`` is now deprecated in favor of ``Repo.get_walker``.
    (Jelmer Vernooĳ)

0.8.0	2011-08-07

 FEATURES

  * New DeltaChainIterator abstract class for quickly iterating all objects in
    a pack, with implementations for pack indexing and inflation.
    (Dave Borowitz)

  * New walk module with a Walker class for customizable commit walking.
    (Dave Borowitz)

  * New tree_changes_for_merge function in diff_tree. (Dave Borowitz)

  * Easy rename detection in RenameDetector even without find_copies_harder.
    (Dave Borowitz)

 BUG FIXES

  * Avoid storing all objects in memory when writing pack.
    (Jelmer Vernooĳ, #813268)

  * Support IPv6 for git:// connections. (Jelmer Vernooĳ, #801543)

  * Improve performance of Repo.revision_history(). (Timo Schmid, #535118)

  * Fix use of SubprocessWrapper on Windows. (Paulo Madeira, #670035)

  * Fix compilation on newer versions of Mac OS X (Lion and up). (Ryan McKern, #794543)

  * Prevent raising ValueError for correct refs in RefContainer.__delitem__.

  * Correctly return a tuple from MemoryObjectStore.get_raw. (Dave Borowitz)

  * Fix a bug in reading the pack checksum when there are fewer than 20 bytes
    left in the buffer. (Dave Borowitz)

  * Support ~ in git:// URL paths. (Jelmer Vernooĳ, #813555)

  * Make ShaFile.__eq__ work when other is not a ShaFile. (Dave Borowitz)

  * ObjectStore.get_graph_walker() now no longer yields the same
    revision more than once. This has a significant improvement for
    performance when wide revision graphs are involved.
    (Jelmer Vernooĳ, #818168)

  * Teach ReceivePackHandler how to read empty packs. (Dave Borowitz)

  * Don't send a pack with duplicates of the same object. (Dave Borowitz)

  * Teach the server how to serve a clone of an empty repo. (Dave Borowitz)

  * Correctly advertise capabilities during receive-pack. (Dave Borowitz)

  * Fix add/add and add/rename conflicts in tree_changes_for_merge.
    (Dave Borowitz)

  * Use correct MIME types in web server. (Dave Borowitz)

 API CHANGES

  * write_pack no longer takes the num_objects argument and requires an object
    to be passed in that is iterable (rather than an iterator) and that
    provides __len__.  (Jelmer Vernooĳ)

  * write_pack_data has been renamed to write_pack_objects and no longer takes a
    num_objects argument. (Jelmer Vernooĳ)

  * take_msb_bytes, read_zlib_chunks, unpack_objects, and
    PackStreamReader.read_objects now take an additional argument indicating a
    crc32 to compute. (Dave Borowitz)

  * PackObjectIterator was removed; its functionality is still exposed by
    PackData.iterobjects. (Dave Borowitz)

  * Add a sha arg to write_pack_object to incrementally compute a SHA.
    (Dave Borowitz)

  * Include offset in PackStreamReader results. (Dave Borowitz)

  * Move PackStreamReader from server to pack. (Dave Borowitz)

  * Extract a check_length_and_checksum, compute_file_sha, and
    pack_object_header pack helper functions. (Dave Borowitz)

  * Extract a compute_file_sha function. (Dave Borowitz)

  * Remove move_in_thin_pack as a separate method; add_thin_pack now completes
    the thin pack and moves it in in one step. Remove ThinPackData as well.
    (Dave Borowitz)

  * Custom buffer size in read_zlib_chunks. (Dave Borowitz)

  * New UnpackedObject data class that replaces ad-hoc tuples in the return
    value of unpack_object and various DeltaChainIterator methods.
    (Dave Borowitz)

  * Add a lookup_path convenience method to Tree. (Dave Borowitz)

  * Optionally create RenameDetectors without passing in tree SHAs.
    (Dave Borowitz)

  * Optionally include unchanged entries in RenameDetectors. (Dave Borowitz)

  * Optionally pass a RenameDetector to tree_changes. (Dave Borowitz)

  * Optionally pass a request object through to server handlers. (Dave Borowitz)

 TEST CHANGES

  * If setuptools is installed, "python setup.py test" will now run the testsuite.
    (Jelmer Vernooĳ)

  * Add a new build_pack test utility for building packs from a simple spec.
    (Dave Borowitz)

  * Add a new build_commit_graph test utility for building commits from a
    simple spec. (Dave Borowitz)

0.7.1	2011-04-12

 BUG FIXES

  * Fix double decref in _diff_tree.c. (Ted Horst, #715528)

  * Fix the build on Windows. (Pascal Quantin)

  * Fix get_transport_and_path compatibility with pre-2.6.5 versions of Python.
    (Max Bowsher, #707438)

  * BaseObjectStore.determine_wants_all no longer breaks on zero SHAs.
    (Jelmer Vernooĳ)

  * write_tree_diff() now supports submodules.
    (Jelmer Vernooĳ)

  * Fix compilation for XCode 4 and older versions of distutils.sysconfig.
    (Daniele Sluijters)

 IMPROVEMENTS

  * Sphinxified documentation. (Lukasz Balcerzak)

  * Add Pack.keep.(Marc Brinkmann)

 API CHANGES

  * The order of the parameters to Tree.add(name, mode, sha) has changed, and
    is now consistent with the rest of Dulwich. Existing code will still
    work but print a DeprecationWarning. (Jelmer Vernooĳ, #663550)

  * Tree.entries() is now deprecated in favour of Tree.items() and
    Tree.iteritems(). (Jelmer Vernooĳ)

0.7.0	2011-01-21

 FEATURES

  * New `dulwich.diff_tree` module for simple content-based rename detection.
    (Dave Borowitz)

  * Add Tree.items(). (Jelmer Vernooĳ)

  * Add eof() and unread_pkt_line() methods to Protocol. (Dave Borowitz)

  * Add write_tree_diff(). (Jelmer Vernooĳ)

  * Add `serve_command` function for git server commands as executables.
    (Jelmer Vernooĳ)

  * dulwich.client.get_transport_and_path now supports rsync-style repository URLs.
    (Dave Borowitz, #568493)

 BUG FIXES

  * Correct short-circuiting operation for no-op fetches in the server.
    (Dave Borowitz)

  * Support parsing git mbox patches without a version tail, as generated by
    Mercurial.  (Jelmer Vernooĳ)

  * Fix dul-receive-pack and dul-upload-pack. (Jelmer Vernooĳ)

  * Zero-padded file modes in Tree objects no longer trigger an exception but
    the check code warns about them. (Augie Fackler, #581064)

  * Repo.init() now honors the mkdir flag. (#671159)

  * The ref format is now checked when setting a ref rather than when reading it back.
    (Dave Borowitz, #653527)

  * Make sure pack files are closed correctly. (Tay Ray Chuan)

 DOCUMENTATION

  * Run the tutorial inside the test suite. (Jelmer Vernooĳ)

  * Reorganized and updated the tutorial. (Jelmer Vernooĳ, Dave Borowitz, #610550,
     #610540)


0.6.2	2010-10-16

 BUG FIXES

  * HTTP server correctly handles empty CONTENT_LENGTH. (Dave Borowitz)

  * Don't error when creating GitFiles with the default mode. (Dave Borowitz)

  * ThinPackData.from_file now works with resolve_ext_ref callback.
    (Dave Borowitz)

  * Provide strnlen() on mingw32 which doesn't have it. (Hans Kolek)

  * Set bare=true in the configuration for bare repositories. (Dirk Neumann)

 FEATURES

  * Use slots for core objects to save up on memory. (Jelmer Vernooĳ)

  * Web server supports streaming progress/pack output. (Dave Borowitz)

  * New public function dulwich.pack.write_pack_header. (Dave Borowitz)

  * Distinguish between missing files and read errors in HTTP server.
    (Dave Borowitz)

  * Initial work on support for fastimport using python-fastimport.
    (Jelmer Vernooĳ)

  * New dulwich.pack.MemoryPackIndex class. (Jelmer Vernooĳ)

  * Delegate SHA peeling to the object store.  (Dave Borowitz)

 TESTS

  * Use GitFile when modifying packed-refs in tests. (Dave Borowitz)

  * New tests in test_web with better coverage and fewer ad-hoc mocks.
    (Dave Borowitz)

  * Standardize quote delimiters in test_protocol. (Dave Borowitz)

  * Fix use when testtools is installed. (Jelmer Vernooĳ)

  * Add trivial test for write_pack_header. (Jelmer Vernooĳ)

  * Refactor some of dulwich.tests.compat.server_utils. (Dave Borowitz)

  * Allow overwriting id property of objects in test utils. (Dave Borowitz)

  * Use real in-memory objects rather than stubs for server tests.
    (Dave Borowitz)

  * Clean up MissingObjectFinder. (Dave Borowitz)

 API CHANGES

  * ObjectStore.iter_tree_contents now walks contents in depth-first, sorted
    order. (Dave Borowitz)

  * ObjectStore.iter_tree_contents can optionally yield tree objects as well.
    (Dave Borowitz).

  * Add side-band-64k support to ReceivePackHandler. (Dave Borowitz)

  * Change server capabilities methods to classmethods. (Dave Borowitz)

  * Tweak server handler injection. (Dave Borowitz)

  * PackIndex1 and PackIndex2 now subclass FilePackIndex, which is 
    itself a subclass of PackIndex. (Jelmer Vernooĳ)

 DOCUMENTATION

  * Add docstrings for various functions in dulwich.objects. (Jelmer Vernooĳ)

  * Clean up docstrings in dulwich.protocol. (Dave Borowitz)

  * Explicitly specify allowed protocol commands to
    ProtocolGraphWalker.read_proto_line.  (Dave Borowitz)

  * Add utility functions to DictRefsContainer. (Dave Borowitz)


0.6.1	2010-07-22

 BUG FIXES

  * Fix memory leak in C implementation of sorted_tree_items. (Dave Borowitz)

  * Use correct path separators for named repo files. (Dave Borowitz)

  * python > 2.7 and testtools-based test runners will now also pick up skipped
    tests correctly. (Jelmer Vernooĳ)

 FEATURES

  * Move named file initialization to BaseRepo. (Dave Borowitz)

  * Add logging utilities and git/HTTP server logging. (Dave Borowitz)

  * The GitClient interface has been cleaned up and instances are now reusable.
    (Augie Fackler)

  * Allow overriding paths to executables in GitSSHClient. 
    (Ross Light, Jelmer Vernooĳ, #585204)

  * Add PackBasedObjectStore.pack_loose_objects(). (Jelmer Vernooĳ)

 TESTS

  * Add tests for sorted_tree_items and C implementation. (Dave Borowitz)

  * Add a MemoryRepo that stores everything in memory. (Dave Borowitz)

  * Quiet logging output from web tests. (Dave Borowitz)

  * More flexible version checking for compat tests. (Dave Borowitz)

  * Compat tests for servers with and without side-band-64k. (Dave Borowitz)

 CLEANUP

  * Clean up file headers. (Dave Borowitz)

 TESTS

  * Use GitFile when modifying packed-refs in tests. (Dave Borowitz)

 API CHANGES

  * dulwich.pack.write_pack_index_v{1,2} now take a file-like object
    rather than a filename. (Jelmer Vernooĳ)

  * Make dul-daemon/dul-web trivial wrappers around server functionality.
    (Dave Borowitz)

  * Move reference WSGI handler to web.py. (Dave Borowitz)

  * Factor out _report_status in ReceivePackHandler. (Dave Borowitz)

  * Factor out a function to convert a line to a pkt-line. (Dave Borowitz)


0.6.0	2010-05-22

note: This list is most likely incomplete for 0.6.0.

 BUG FIXES
 
  * Fix ReceivePackHandler to disallow removing refs without delete-refs.
    (Dave Borowitz)

  * Deal with capabilities required by the client, even if they 
    can not be disabled in the server. (Dave Borowitz)

  * Fix trailing newlines in generated patch files.
    (Jelmer Vernooĳ)

  * Implement RefsContainer.__contains__. (Jelmer Vernooĳ)

  * Cope with \r in ref files on Windows. (
    http://github.com/jelmer/dulwich/issues/#issue/13, Jelmer Vernooĳ)

  * Fix GitFile breakage on Windows. (Anatoly Techtonik, #557585)

  * Support packed ref deletion with no peeled refs. (Augie Fackler)

  * Fix send pack when there is nothing to fetch. (Augie Fackler)

  * Fix fetch if no progress function is specified. (Augie Fackler)

  * Allow double-staging of files that are deleted in the index. 
    (Dave Borowitz)

  * Fix RefsContainer.add_if_new to support dangling symrefs.
    (Dave Borowitz)

  * Non-existent index files in non-bare repositories are now treated as 
    empty. (Dave Borowitz)

  * Always update ShaFile.id when the contents of the object get changed. 
    (Jelmer Vernooĳ)

  * Various Python2.4-compatibility fixes. (Dave Borowitz)

  * Fix thin pack handling. (Dave Borowitz)
 
 FEATURES

  * Add include-tag capability to server. (Dave Borowitz)

  * New dulwich.fastexport module that can generate fastexport 
    streams. (Jelmer Vernooĳ)

  * Implemented BaseRepo.__contains__. (Jelmer Vernooĳ)

  * Add __setitem__ to DictRefsContainer. (Dave Borowitz)

  * Overall improvements checking Git objects. (Dave Borowitz)

  * Packs are now verified while they are received. (Dave Borowitz)

 TESTS

  * Add framework for testing compatibility with C Git. (Dave Borowitz)

  * Add various tests for the use of non-bare repositories. (Dave Borowitz)

  * Cope with diffstat not being available on all platforms. 
    (Tay Ray Chuan, Jelmer Vernooĳ)

  * Add make_object and make_commit convenience functions to test utils.
    (Dave Borowitz)

 API BREAKAGES

  * The 'committer' and 'message' arguments to Repo.do_commit() have 
    been swapped. 'committer' is now optional. (Jelmer Vernooĳ)

  * Repo.get_blob, Repo.commit, Repo.tag and Repo.tree are now deprecated.
    (Jelmer Vernooĳ)

  * RefsContainer.set_ref() was renamed to RefsContainer.set_symbolic_ref(),
    for clarity. (Jelmer Vernooĳ)

 API CHANGES

  * The primary serialization APIs in dulwich.objects now work 
    with chunks of strings rather than with full-text strings. 
    (Jelmer Vernooĳ)

0.5.02010-03-03

 BUG FIXES

  * Support custom fields in commits (readonly). (Jelmer Vernooĳ)

  * Improved ref handling. (Dave Borowitz)

  * Rework server protocol to be smarter and interoperate with cgit client.
    (Dave Borowitz)

  * Add a GitFile class that uses the same locking protocol for writes as 
    cgit. (Dave Borowitz)

  * Cope with forward slashes correctly in the index on Windows.
    (Jelmer Vernooĳ, #526793)

 FEATURES

  * --pure option to setup.py to allow building/installing without the C 
    extensions. (Hal Wine, Anatoly Techtonik, Jelmer Vernooĳ, #434326)

  * Implement Repo.get_config(). (Jelmer Vernooĳ, Augie Fackler)

  * HTTP dumb and smart server. (Dave Borowitz)

  * Add abstract baseclass for Repo that does not require file system 
    operations. (Dave Borowitz)

0.4.1	2010-01-03

 FEATURES

  * Add ObjectStore.iter_tree_contents(). (Jelmer Vernooĳ)

  * Add Index.changes_from_tree(). (Jelmer Vernooĳ)

  * Add ObjectStore.tree_changes(). (Jelmer Vernooĳ)

  * Add functionality for writing patches in dulwich.patch.
    (Jelmer Vernooĳ)

0.4.0	2009-10-07

 DOCUMENTATION

  * Added tutorial.

 API CHANGES

  * dulwich.object_store.tree_lookup_path will now return the mode and 
    sha of the object found rather than the object itself.

 BUG FIXES

  * Use binascii.hexlify / binascii.unhexlify for better performance.

  * Cope with extra unknown data in index files by ignoring it (for now).

  * Add proper error message when server unexpectedly hangs up. (#415843)

  * Correctly write opcode for equal in create_delta.

0.3.3	2009-07-23

 FEATURES

  * Implement ShaFile.__hash__().

  * Implement Tree.__len__()

 BUG FIXES
  
  * Check for 'objects' and 'refs' directories
    when looking for a Git repository. (#380818)

0.3.2	2009-05-20

 BUG FIXES

  * Support the encoding field in Commits.
  
  * Some Windows compatibility fixes.

  * Fixed several issues in commit support.

 FEATURES

  * Basic support for handling submodules.

0.3.1	2009-05-13

 FEATURES

  * Implemented Repo.__getitem__, Repo.__setitem__ and Repo.__delitem__ to 
    access content.

 API CHANGES

  * Removed Repo.set_ref, Repo.remove_ref, Repo.tags, Repo.get_refs and 
    Repo.heads in favor of Repo.refs, a dictionary-like object for accessing
    refs.

 BUG FIXES

  * Removed import of 'sha' module in objects.py, which was causing 
    deprecation warnings on Python 2.6.

0.3.0	2009-05-10

 FEATURES

  * A new function 'commit_tree' has been added that can commit a tree 
    based on an index.

 BUG FIXES

  * The memory usage when generating indexes has been significantly reduced.
 
  * A memory leak in the C implementation of parse_tree has been fixed.

  * The send-pack smart server command now works. (Thanks Scott Chacon)

  * The handling of short timestamps (less than 10 digits) has been fixed.

  * The handling of timezones has been fixed.

0.2.1	2009-04-30

 BUG FIXES

  * Fix compatibility with Python2.4.

0.2.0	2009-04-30

 FEATURES

  * Support for activity reporting in smart protocol client.

  * Optional C extensions for better performance in a couple of 
    places that are performance-critical.

0.1.1	2009-03-13

 BUG FIXES

  * Fixed regression in Repo.find_missing_objects()

  * Don't fetch ^{} objects from remote hosts, as requesting them 
    causes a hangup.

  * Always write pack to disk completely before calculating checksum.

 FEATURES

  * Allow disabling thin packs when talking to remote hosts.

0.1.0	2009-01-24

  * Initial release.<|MERGE_RESOLUTION|>--- conflicted
+++ resolved
@@ -24,12 +24,11 @@
 
  * Add basic merge command. (Jelmer Vernooĳ)
 
-<<<<<<< HEAD
  * Update working tree in pull. (Jelmer Vernooĳ, #452)
 
  * Support switching branch in a way that updates
    working tree. (Jelmer Vernooĳ, #576)
-=======
+
  * Fix typing for ``dulwich.client`` methods that take repositories.
    (Jelmer Vernooĳ, #1521)
 
@@ -37,7 +36,6 @@
    (Jelmer Vernooĳ, #1183)
 
  * Update working tree in pull. (Jelmer Vernooĳ, #452)
->>>>>>> a53fa333
 
 0.22.8	2025-03-02
 
