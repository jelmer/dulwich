# test_repository.py -- tests for repository.py
# Copyright (C) 2007 James Westby <jw+debian@jameswestby.net>
#
# Dulwich is dual-licensed under the Apache License, Version 2.0 and the GNU
# General Public License as public by the Free Software Foundation; version 2.0
# or (at your option) any later version. You can redistribute it and/or
# modify it under the terms of either of these two licenses.
#
# Unless required by applicable law or agreed to in writing, software
# distributed under the License is distributed on an "AS IS" BASIS,
# WITHOUT WARRANTIES OR CONDITIONS OF ANY KIND, either express or implied.
# See the License for the specific language governing permissions and
# limitations under the License.
#
# You should have received a copy of the licenses; if not, see
# <http://www.gnu.org/licenses/> for a copy of the GNU General Public License
# and <http://www.apache.org/licenses/LICENSE-2.0> for a copy of the Apache
# License, Version 2.0.
#

"""Tests for the repository."""

import glob
import locale
import os
import shutil
import stat
import sys
import tempfile
import warnings

from dulwich import errors, objects, porcelain
from dulwich.config import Config
from dulwich.errors import NotGitRepository
from dulwich.object_store import tree_lookup_path
from dulwich.repo import (
    InvalidUserIdentity,
    MemoryRepo,
    Repo,
    UnsupportedExtension,
    UnsupportedVersion,
    check_user_identity,
)
from dulwich.tests.utils import open_repo, setup_warning_catcher, tear_down_repo

from . import TestCase, skipIf

missing_sha = b"b91fa4d900e17e99b433218e988c4eb4a3e9a097"


class CreateRepositoryTests(TestCase):
    def assertFileContentsEqual(self, expected, repo, path):
        f = repo.get_named_file(path)
        if not f:
            self.assertEqual(expected, None)
        else:
            with f:
                self.assertEqual(expected, f.read())

    def _check_repo_contents(self, repo, expect_bare):
        self.assertEqual(expect_bare, repo.bare)
        self.assertFileContentsEqual(b"Unnamed repository", repo, "description")
        self.assertFileContentsEqual(b"", repo, os.path.join("info", "exclude"))
        self.assertFileContentsEqual(None, repo, "nonexistent file")
        barestr = b"bare = " + str(expect_bare).lower().encode("ascii")
        with repo.get_named_file("config") as f:
            config_text = f.read()
            self.assertIn(barestr, config_text, "%r" % config_text)
        expect_filemode = sys.platform != "win32"
        barestr = b"filemode = " + str(expect_filemode).lower().encode("ascii")
        with repo.get_named_file("config") as f:
            config_text = f.read()
            self.assertIn(barestr, config_text, "%r" % config_text)

        if isinstance(repo, Repo):
            expected_mode = "0o100644" if expect_filemode else "0o100666"
            expected = {
                "HEAD": expected_mode,
                "config": expected_mode,
                "description": expected_mode,
            }
            actual = {
                f[len(repo._controldir) + 1 :]: oct(os.stat(f).st_mode)
                for f in glob.glob(os.path.join(repo._controldir, "*"))
                if os.path.isfile(f)
            }

            self.assertEqual(expected, actual)

    def test_create_memory(self):
        repo = MemoryRepo.init_bare([], {})
        self._check_repo_contents(repo, True)

    def test_create_disk_bare(self):
        tmp_dir = tempfile.mkdtemp()
        self.addCleanup(shutil.rmtree, tmp_dir)
        repo = Repo.init_bare(tmp_dir)
        self.assertEqual(tmp_dir, repo._controldir)
        self._check_repo_contents(repo, True)

    def test_create_disk_non_bare(self):
        tmp_dir = tempfile.mkdtemp()
        self.addCleanup(shutil.rmtree, tmp_dir)
        repo = Repo.init(tmp_dir)
        self.assertEqual(os.path.join(tmp_dir, ".git"), repo._controldir)
        self._check_repo_contents(repo, False)

    def test_create_disk_non_bare_mkdir(self):
        tmp_dir = tempfile.mkdtemp()
        target_dir = os.path.join(tmp_dir, "target")
        self.addCleanup(shutil.rmtree, tmp_dir)
        repo = Repo.init(target_dir, mkdir=True)
        self.assertEqual(os.path.join(target_dir, ".git"), repo._controldir)
        self._check_repo_contents(repo, False)

    def test_create_disk_bare_mkdir(self):
        tmp_dir = tempfile.mkdtemp()
        target_dir = os.path.join(tmp_dir, "target")
        self.addCleanup(shutil.rmtree, tmp_dir)
        repo = Repo.init_bare(target_dir, mkdir=True)
        self.assertEqual(target_dir, repo._controldir)
        self._check_repo_contents(repo, True)


class MemoryRepoTests(TestCase):
    def test_set_description(self):
        r = MemoryRepo.init_bare([], {})
        description = b"Some description"
        r.set_description(description)
        self.assertEqual(description, r.get_description())

    def test_pull_into(self):
        r = MemoryRepo.init_bare([], {})
        repo = open_repo("a.git")
        self.addCleanup(tear_down_repo, repo)
        repo.fetch(r)


class RepositoryRootTests(TestCase):
    def mkdtemp(self):
        return tempfile.mkdtemp()

    def open_repo(self, name):
        temp_dir = self.mkdtemp()
        repo = open_repo(name, temp_dir)
        self.addCleanup(tear_down_repo, repo)
        return repo

    def test_simple_props(self):
        r = self.open_repo("a.git")
        self.assertEqual(r.controldir(), r.path)

    def test_setitem(self):
        r = self.open_repo("a.git")
        r[b"refs/tags/foo"] = b"a90fa2d900a17e99b433217e988c4eb4a2e9a097"
        self.assertEqual(
            b"a90fa2d900a17e99b433217e988c4eb4a2e9a097", r[b"refs/tags/foo"].id
        )

    def test_getitem_unicode(self):
        r = self.open_repo("a.git")

        test_keys = [
            (b"refs/heads/master", True),
            (b"a90fa2d900a17e99b433217e988c4eb4a2e9a097", True),
            (b"11" * 19 + b"--", False),
        ]

        for k, contained in test_keys:
            self.assertEqual(k in r, contained)

        # Avoid deprecation warning under Py3.2+
        if getattr(self, "assertRaisesRegex", None):
            assertRaisesRegexp = self.assertRaisesRegex
        else:
            assertRaisesRegexp = self.assertRaisesRegexp
        for k, _ in test_keys:
            assertRaisesRegexp(
                TypeError,
                "'name' must be bytestring, not int",
                r.__getitem__,
                12,
            )

    def test_delitem(self):
        r = self.open_repo("a.git")

        del r[b"refs/heads/master"]
        self.assertRaises(KeyError, lambda: r[b"refs/heads/master"])

        del r[b"HEAD"]
        self.assertRaises(KeyError, lambda: r[b"HEAD"])

        self.assertRaises(ValueError, r.__delitem__, b"notrefs/foo")

    def test_get_refs(self):
        r = self.open_repo("a.git")
        self.assertEqual(
            {
                b"HEAD": b"a90fa2d900a17e99b433217e988c4eb4a2e9a097",
                b"refs/heads/master": b"a90fa2d900a17e99b433217e988c4eb4a2e9a097",
                b"refs/tags/mytag": b"28237f4dc30d0d462658d6b937b08a0f0b6ef55a",
                b"refs/tags/mytag-packed": b"b0931cadc54336e78a1d980420e3268903b57a50",
            },
            r.get_refs(),
        )

    def test_head(self):
        r = self.open_repo("a.git")
        self.assertEqual(r.head(), b"a90fa2d900a17e99b433217e988c4eb4a2e9a097")

    def test_get_object(self):
        r = self.open_repo("a.git")
        obj = r.get_object(r.head())
        self.assertEqual(obj.type_name, b"commit")

    def test_get_object_non_existant(self):
        r = self.open_repo("a.git")
        self.assertRaises(KeyError, r.get_object, missing_sha)

    def test_contains_object(self):
        r = self.open_repo("a.git")
        self.assertIn(r.head(), r)
        self.assertNotIn(b"z" * 40, r)

    def test_contains_ref(self):
        r = self.open_repo("a.git")
        self.assertIn(b"HEAD", r)

    def test_get_no_description(self):
        r = self.open_repo("a.git")
        self.assertIs(None, r.get_description())

    def test_get_description(self):
        r = self.open_repo("a.git")
        with open(os.path.join(r.path, "description"), "wb") as f:
            f.write(b"Some description")
        self.assertEqual(b"Some description", r.get_description())

    def test_set_description(self):
        r = self.open_repo("a.git")
        description = b"Some description"
        r.set_description(description)
        self.assertEqual(description, r.get_description())

    def test_contains_missing(self):
        r = self.open_repo("a.git")
        self.assertNotIn(b"bar", r)

    def test_get_peeled(self):
        # unpacked ref
        r = self.open_repo("a.git")
        tag_sha = b"28237f4dc30d0d462658d6b937b08a0f0b6ef55a"
        self.assertNotEqual(r[tag_sha].sha().hexdigest(), r.head())
        self.assertEqual(r.get_peeled(b"refs/tags/mytag"), r.head())

        # packed ref with cached peeled value
        packed_tag_sha = b"b0931cadc54336e78a1d980420e3268903b57a50"
        parent_sha = r[r.head()].parents[0]
        self.assertNotEqual(r[packed_tag_sha].sha().hexdigest(), parent_sha)
        self.assertEqual(r.get_peeled(b"refs/tags/mytag-packed"), parent_sha)

        # TODO: add more corner cases to test repo

    def test_get_peeled_not_tag(self):
        r = self.open_repo("a.git")
        self.assertEqual(r.get_peeled(b"HEAD"), r.head())

    def test_get_parents(self):
        r = self.open_repo("a.git")
        self.assertEqual(
            [b"2a72d929692c41d8554c07f6301757ba18a65d91"],
            r.get_parents(b"a90fa2d900a17e99b433217e988c4eb4a2e9a097"),
        )
        r.update_shallow([b"a90fa2d900a17e99b433217e988c4eb4a2e9a097"], None)
        self.assertEqual([], r.get_parents(b"a90fa2d900a17e99b433217e988c4eb4a2e9a097"))

    def test_get_walker(self):
        r = self.open_repo("a.git")
        # include defaults to [r.head()]
        self.assertEqual(
            [e.commit.id for e in r.get_walker()],
            [r.head(), b"2a72d929692c41d8554c07f6301757ba18a65d91"],
        )
        self.assertEqual(
            [
                e.commit.id
                for e in r.get_walker([b"2a72d929692c41d8554c07f6301757ba18a65d91"])
            ],
            [b"2a72d929692c41d8554c07f6301757ba18a65d91"],
        )
        self.assertEqual(
            [
                e.commit.id
                for e in r.get_walker(b"2a72d929692c41d8554c07f6301757ba18a65d91")
            ],
            [b"2a72d929692c41d8554c07f6301757ba18a65d91"],
        )

    def assertFilesystemHidden(self, path):
        if sys.platform != "win32":
            return
        import ctypes
        from ctypes.wintypes import DWORD, LPCWSTR

        GetFileAttributesW = ctypes.WINFUNCTYPE(DWORD, LPCWSTR)(
            ("GetFileAttributesW", ctypes.windll.kernel32)
        )
        self.assertTrue(2 & GetFileAttributesW(path))

    def test_init_existing(self):
        tmp_dir = self.mkdtemp()
        self.addCleanup(shutil.rmtree, tmp_dir)
        t = Repo.init(tmp_dir)
        self.addCleanup(t.close)
        self.assertEqual(os.listdir(tmp_dir), [".git"])
        self.assertFilesystemHidden(os.path.join(tmp_dir, ".git"))

    def test_init_mkdir(self):
        tmp_dir = self.mkdtemp()
        self.addCleanup(shutil.rmtree, tmp_dir)
        repo_dir = os.path.join(tmp_dir, "a-repo")

        t = Repo.init(repo_dir, mkdir=True)
        self.addCleanup(t.close)
        self.assertEqual(os.listdir(repo_dir), [".git"])
        self.assertFilesystemHidden(os.path.join(repo_dir, ".git"))

    def test_init_mkdir_unicode(self):
        repo_name = "\xa7"
        try:
            os.fsencode(repo_name)
        except UnicodeEncodeError:
            self.skipTest("filesystem lacks unicode support")
        tmp_dir = self.mkdtemp()
        self.addCleanup(shutil.rmtree, tmp_dir)
        repo_dir = os.path.join(tmp_dir, repo_name)

        t = Repo.init(repo_dir, mkdir=True)
        self.addCleanup(t.close)
        self.assertEqual(os.listdir(repo_dir), [".git"])
        self.assertFilesystemHidden(os.path.join(repo_dir, ".git"))

    @skipIf(sys.platform == "win32", "fails on Windows")
    def test_fetch(self):
        r = self.open_repo("a.git")
        tmp_dir = self.mkdtemp()
        self.addCleanup(shutil.rmtree, tmp_dir)
        t = Repo.init(tmp_dir)
        self.addCleanup(t.close)
        r.fetch(t)
        self.assertIn(b"a90fa2d900a17e99b433217e988c4eb4a2e9a097", t)
        self.assertIn(b"a90fa2d900a17e99b433217e988c4eb4a2e9a097", t)
        self.assertIn(b"a90fa2d900a17e99b433217e988c4eb4a2e9a097", t)
        self.assertIn(b"28237f4dc30d0d462658d6b937b08a0f0b6ef55a", t)
        self.assertIn(b"b0931cadc54336e78a1d980420e3268903b57a50", t)

    @skipIf(sys.platform == "win32", "fails on Windows")
    def test_fetch_ignores_missing_refs(self):
        r = self.open_repo("a.git")
        missing = b"1234566789123456789123567891234657373833"
        r.refs[b"refs/heads/blah"] = missing
        tmp_dir = self.mkdtemp()
        self.addCleanup(shutil.rmtree, tmp_dir)
        t = Repo.init(tmp_dir)
        self.addCleanup(t.close)
        r.fetch(t)
        self.assertIn(b"a90fa2d900a17e99b433217e988c4eb4a2e9a097", t)
        self.assertIn(b"a90fa2d900a17e99b433217e988c4eb4a2e9a097", t)
        self.assertIn(b"a90fa2d900a17e99b433217e988c4eb4a2e9a097", t)
        self.assertIn(b"28237f4dc30d0d462658d6b937b08a0f0b6ef55a", t)
        self.assertIn(b"b0931cadc54336e78a1d980420e3268903b57a50", t)
        self.assertNotIn(missing, t)

    def test_clone(self):
        r = self.open_repo("a.git")
        tmp_dir = self.mkdtemp()
        self.addCleanup(shutil.rmtree, tmp_dir)
        with r.clone(tmp_dir, mkdir=False) as t:
            self.assertEqual(
                {
                    b"HEAD": b"a90fa2d900a17e99b433217e988c4eb4a2e9a097",
                    b"refs/remotes/origin/master": b"a90fa2d900a17e99b433217e988c4eb4a2e9a097",
                    b"refs/remotes/origin/HEAD": b"a90fa2d900a17e99b433217e988c4eb4a2e9a097",
                    b"refs/heads/master": b"a90fa2d900a17e99b433217e988c4eb4a2e9a097",
                    b"refs/tags/mytag": b"28237f4dc30d0d462658d6b937b08a0f0b6ef55a",
                    b"refs/tags/mytag-packed": b"b0931cadc54336e78a1d980420e3268903b57a50",
                },
                t.refs.as_dict(),
            )
            shas = [e.commit.id for e in r.get_walker()]
            self.assertEqual(
                shas, [t.head(), b"2a72d929692c41d8554c07f6301757ba18a65d91"]
            )
            c = t.get_config()
            encoded_path = r.path
            if not isinstance(encoded_path, bytes):
                encoded_path = os.fsencode(encoded_path)
            self.assertEqual(encoded_path, c.get((b"remote", b"origin"), b"url"))
            self.assertEqual(
                b"+refs/heads/*:refs/remotes/origin/*",
                c.get((b"remote", b"origin"), b"fetch"),
            )

    def test_clone_no_head(self):
        temp_dir = self.mkdtemp()
        self.addCleanup(shutil.rmtree, temp_dir)
        repo_dir = os.path.join(
            os.path.dirname(__file__), "..", "testdata", "repos"
        )
        dest_dir = os.path.join(temp_dir, "a.git")
        shutil.copytree(os.path.join(repo_dir, "a.git"), dest_dir, symlinks=True)
        r = Repo(dest_dir)
        self.addCleanup(r.close)
        del r.refs[b"refs/heads/master"]
        del r.refs[b"HEAD"]
        t = r.clone(os.path.join(temp_dir, "b.git"), mkdir=True)
        self.addCleanup(t.close)
        self.assertEqual(
            {
                b"refs/tags/mytag": b"28237f4dc30d0d462658d6b937b08a0f0b6ef55a",
                b"refs/tags/mytag-packed": b"b0931cadc54336e78a1d980420e3268903b57a50",
            },
            t.refs.as_dict(),
        )

    def test_clone_empty(self):
        """Test clone() doesn't crash if HEAD points to a non-existing ref.

        This simulates cloning server-side bare repository either when it is
        still empty or if user renames master branch and pushes private repo
        to the server.
        Non-bare repo HEAD always points to an existing ref.
        """
        r = self.open_repo("empty.git")
        tmp_dir = self.mkdtemp()
        self.addCleanup(shutil.rmtree, tmp_dir)
        r.clone(tmp_dir, mkdir=False, bare=True)

    def test_reset_index_symlink_enabled(self):
        if sys.platform == "win32":
            self.skipTest("symlinks are not supported on Windows")
        tmp_dir = self.mkdtemp()
        self.addCleanup(shutil.rmtree, tmp_dir)

        o = Repo.init(os.path.join(tmp_dir, "s"), mkdir=True)
        os.symlink("foo", os.path.join(tmp_dir, "s", "bar"))
        o.stage("bar")
        o.do_commit(b"add symlink")

        t = o.clone(os.path.join(tmp_dir, "t"), symlinks=True)
        o.close()
        bar_path = os.path.join(tmp_dir, "t", "bar")
        if sys.platform == "win32":
            with open(bar_path) as f:
                self.assertEqual("foo", f.read())
        else:
            self.assertEqual("foo", os.readlink(bar_path))
        t.close()

    def test_reset_index_symlink_disabled(self):
        tmp_dir = self.mkdtemp()
        self.addCleanup(shutil.rmtree, tmp_dir)

        o = Repo.init(os.path.join(tmp_dir, "s"), mkdir=True)
        o.close()
        os.symlink("foo", os.path.join(tmp_dir, "s", "bar"))
        o.stage("bar")
        o.do_commit(b"add symlink")

        t = o.clone(os.path.join(tmp_dir, "t"), symlinks=False)
        with open(os.path.join(tmp_dir, "t", "bar")) as f:
            self.assertEqual("foo", f.read())

        t.close()

    def test_clone_bare(self):
        r = self.open_repo("a.git")
        tmp_dir = self.mkdtemp()
        self.addCleanup(shutil.rmtree, tmp_dir)
        t = r.clone(tmp_dir, mkdir=False)
        t.close()

    def test_clone_checkout_and_bare(self):
        r = self.open_repo("a.git")
        tmp_dir = self.mkdtemp()
        self.addCleanup(shutil.rmtree, tmp_dir)
        self.assertRaises(
            ValueError, r.clone, tmp_dir, mkdir=False, checkout=True, bare=True
        )

    def test_clone_branch(self):
        r = self.open_repo("a.git")
        r.refs[b"refs/heads/mybranch"] = b"28237f4dc30d0d462658d6b937b08a0f0b6ef55a"
        tmp_dir = self.mkdtemp()
        self.addCleanup(shutil.rmtree, tmp_dir)
        with r.clone(tmp_dir, mkdir=False, branch=b"mybranch") as t:
            # HEAD should point to specified branch and not origin HEAD
            chain, sha = t.refs.follow(b"HEAD")
            self.assertEqual(chain[-1], b"refs/heads/mybranch")
            self.assertEqual(sha, b"28237f4dc30d0d462658d6b937b08a0f0b6ef55a")
            self.assertEqual(
                t.refs[b"refs/remotes/origin/HEAD"],
                b"a90fa2d900a17e99b433217e988c4eb4a2e9a097",
            )

    def test_clone_tag(self):
        r = self.open_repo("a.git")
        tmp_dir = self.mkdtemp()
        self.addCleanup(shutil.rmtree, tmp_dir)
        with r.clone(tmp_dir, mkdir=False, branch=b"mytag") as t:
            # HEAD should be detached (and not a symbolic ref) at tag
            self.assertEqual(
                t.refs.read_ref(b"HEAD"),
                b"28237f4dc30d0d462658d6b937b08a0f0b6ef55a",
            )
            self.assertEqual(
                t.refs[b"refs/remotes/origin/HEAD"],
                b"a90fa2d900a17e99b433217e988c4eb4a2e9a097",
            )

    def test_clone_invalid_branch(self):
        r = self.open_repo("a.git")
        tmp_dir = self.mkdtemp()
        self.addCleanup(shutil.rmtree, tmp_dir)
        self.assertRaises(
            ValueError,
            r.clone,
            tmp_dir,
            mkdir=False,
            branch=b"mybranch",
        )

    def test_merge_history(self):
        r = self.open_repo("simple_merge.git")
        shas = [e.commit.id for e in r.get_walker()]
        self.assertEqual(
            shas,
            [
                b"5dac377bdded4c9aeb8dff595f0faeebcc8498cc",
                b"ab64bbdcc51b170d21588e5c5d391ee5c0c96dfd",
                b"4cffe90e0a41ad3f5190079d7c8f036bde29cbe6",
                b"60dacdc733de308bb77bb76ce0fb0f9b44c9769e",
                b"0d89f20333fbb1d2f3a94da77f4981373d8f4310",
            ],
        )

    def test_out_of_order_merge(self):
        """Test that revision history is ordered by date, not parent order."""
        r = self.open_repo("ooo_merge.git")
        shas = [e.commit.id for e in r.get_walker()]
        self.assertEqual(
            shas,
            [
                b"7601d7f6231db6a57f7bbb79ee52e4d462fd44d1",
                b"f507291b64138b875c28e03469025b1ea20bc614",
                b"fb5b0425c7ce46959bec94d54b9a157645e114f5",
                b"f9e39b120c68182a4ba35349f832d0e4e61f485c",
            ],
        )

    def test_get_tags_empty(self):
        r = self.open_repo("ooo_merge.git")
        self.assertEqual({}, r.refs.as_dict(b"refs/tags"))

    def test_get_config(self):
        r = self.open_repo("ooo_merge.git")
        self.assertIsInstance(r.get_config(), Config)

    def test_get_config_stack(self):
        r = self.open_repo("ooo_merge.git")
        self.assertIsInstance(r.get_config_stack(), Config)

    def test_common_revisions(self):
        """This test demonstrates that ``find_common_revisions()`` actually
        returns common heads, not revisions; dulwich already uses
        ``find_common_revisions()`` in such a manner (see
        ``Repo.find_objects()``).
        """
        expected_shas = {b"60dacdc733de308bb77bb76ce0fb0f9b44c9769e"}

        # Source for objects.
        r_base = self.open_repo("simple_merge.git")

        # Re-create each-side of the merge in simple_merge.git.
        #
        # Since the trees and blobs are missing, the repository created is
        # corrupted, but we're only checking for commits for the purpose of
        # this test, so it's immaterial.
        r1_dir = self.mkdtemp()
        self.addCleanup(shutil.rmtree, r1_dir)
        r1_commits = [
            b"ab64bbdcc51b170d21588e5c5d391ee5c0c96dfd",  # HEAD
            b"60dacdc733de308bb77bb76ce0fb0f9b44c9769e",
            b"0d89f20333fbb1d2f3a94da77f4981373d8f4310",
        ]

        r2_dir = self.mkdtemp()
        self.addCleanup(shutil.rmtree, r2_dir)
        r2_commits = [
            b"4cffe90e0a41ad3f5190079d7c8f036bde29cbe6",  # HEAD
            b"60dacdc733de308bb77bb76ce0fb0f9b44c9769e",
            b"0d89f20333fbb1d2f3a94da77f4981373d8f4310",
        ]

        r1 = Repo.init_bare(r1_dir)
        for c in r1_commits:
            r1.object_store.add_object(r_base.get_object(c))
        r1.refs[b"HEAD"] = r1_commits[0]

        r2 = Repo.init_bare(r2_dir)
        for c in r2_commits:
            r2.object_store.add_object(r_base.get_object(c))
        r2.refs[b"HEAD"] = r2_commits[0]

        # Finally, the 'real' testing!
        shas = r2.object_store.find_common_revisions(r1.get_graph_walker())
        self.assertEqual(set(shas), expected_shas)

        shas = r1.object_store.find_common_revisions(r2.get_graph_walker())
        self.assertEqual(set(shas), expected_shas)

    def test_shell_hook_pre_commit(self):
        if os.name != "posix":
            self.skipTest("shell hook tests requires POSIX shell")

        pre_commit_fail = """#!/bin/sh
exit 1
"""

        pre_commit_success = """#!/bin/sh
exit 0
"""

        repo_dir = os.path.join(self.mkdtemp())
        self.addCleanup(shutil.rmtree, repo_dir)
        r = Repo.init(repo_dir)
        self.addCleanup(r.close)

        pre_commit = os.path.join(r.controldir(), "hooks", "pre-commit")

        with open(pre_commit, "w") as f:
            f.write(pre_commit_fail)
        os.chmod(pre_commit, stat.S_IREAD | stat.S_IWRITE | stat.S_IEXEC)

        self.assertRaises(
            errors.CommitError,
            r.do_commit,
            b"failed commit",
            committer=b"Test Committer <test@nodomain.com>",
            author=b"Test Author <test@nodomain.com>",
            commit_timestamp=12345,
            commit_timezone=0,
            author_timestamp=12345,
            author_timezone=0,
        )

        with open(pre_commit, "w") as f:
            f.write(pre_commit_success)
        os.chmod(pre_commit, stat.S_IREAD | stat.S_IWRITE | stat.S_IEXEC)

        commit_sha = r.do_commit(
            b"empty commit",
            committer=b"Test Committer <test@nodomain.com>",
            author=b"Test Author <test@nodomain.com>",
            commit_timestamp=12395,
            commit_timezone=0,
            author_timestamp=12395,
            author_timezone=0,
        )
        self.assertEqual([], r[commit_sha].parents)

    def test_shell_hook_commit_msg(self):
        if os.name != "posix":
            self.skipTest("shell hook tests requires POSIX shell")

        commit_msg_fail = """#!/bin/sh
exit 1
"""

        commit_msg_success = """#!/bin/sh
exit 0
"""

        repo_dir = self.mkdtemp()
        self.addCleanup(shutil.rmtree, repo_dir)
        r = Repo.init(repo_dir)
        self.addCleanup(r.close)

        commit_msg = os.path.join(r.controldir(), "hooks", "commit-msg")

        with open(commit_msg, "w") as f:
            f.write(commit_msg_fail)
        os.chmod(commit_msg, stat.S_IREAD | stat.S_IWRITE | stat.S_IEXEC)

        self.assertRaises(
            errors.CommitError,
            r.do_commit,
            b"failed commit",
            committer=b"Test Committer <test@nodomain.com>",
            author=b"Test Author <test@nodomain.com>",
            commit_timestamp=12345,
            commit_timezone=0,
            author_timestamp=12345,
            author_timezone=0,
        )

        with open(commit_msg, "w") as f:
            f.write(commit_msg_success)
        os.chmod(commit_msg, stat.S_IREAD | stat.S_IWRITE | stat.S_IEXEC)

        commit_sha = r.do_commit(
            b"empty commit",
            committer=b"Test Committer <test@nodomain.com>",
            author=b"Test Author <test@nodomain.com>",
            commit_timestamp=12395,
            commit_timezone=0,
            author_timestamp=12395,
            author_timezone=0,
        )
        self.assertEqual([], r[commit_sha].parents)

    def test_shell_hook_pre_commit_add_files(self):
        if os.name != "posix":
            self.skipTest("shell hook tests requires POSIX shell")

        pre_commit_contents = """#!{executable}
import sys
sys.path.extend({path!r})
from dulwich.repo import Repo

with open('foo', 'w') as f:
    f.write('newfile')

r = Repo('.')
r.stage(['foo'])
""".format(
            executable=sys.executable,
            path=[os.path.join(os.path.dirname(__file__), "..", ".."), *sys.path],
        )

        repo_dir = os.path.join(self.mkdtemp())
        self.addCleanup(shutil.rmtree, repo_dir)
        r = Repo.init(repo_dir)
        self.addCleanup(r.close)

        with open(os.path.join(repo_dir, "blah"), "w") as f:
            f.write("blah")

        r.stage(["blah"])

        pre_commit = os.path.join(r.controldir(), "hooks", "pre-commit")

        with open(pre_commit, "w") as f:
            f.write(pre_commit_contents)
        os.chmod(pre_commit, stat.S_IREAD | stat.S_IWRITE | stat.S_IEXEC)

        commit_sha = r.do_commit(
            b"new commit",
            committer=b"Test Committer <test@nodomain.com>",
            author=b"Test Author <test@nodomain.com>",
            commit_timestamp=12395,
            commit_timezone=0,
            author_timestamp=12395,
            author_timezone=0,
        )
        self.assertEqual([], r[commit_sha].parents)

        tree = r[r[commit_sha].tree]
        self.assertEqual({b"blah", b"foo"}, set(tree))

    def test_shell_hook_post_commit(self):
        if os.name != "posix":
            self.skipTest("shell hook tests requires POSIX shell")

        repo_dir = self.mkdtemp()
        self.addCleanup(shutil.rmtree, repo_dir)

        r = Repo.init(repo_dir)
        self.addCleanup(r.close)

        (fd, path) = tempfile.mkstemp(dir=repo_dir)
        os.close(fd)
        post_commit_msg = (
            """#!/bin/sh
rm """
            + path
            + """
"""
        )

        root_sha = r.do_commit(
            b"empty commit",
            committer=b"Test Committer <test@nodomain.com>",
            author=b"Test Author <test@nodomain.com>",
            commit_timestamp=12345,
            commit_timezone=0,
            author_timestamp=12345,
            author_timezone=0,
        )
        self.assertEqual([], r[root_sha].parents)

        post_commit = os.path.join(r.controldir(), "hooks", "post-commit")

        with open(post_commit, "wb") as f:
            f.write(post_commit_msg.encode(locale.getpreferredencoding()))
        os.chmod(post_commit, stat.S_IREAD | stat.S_IWRITE | stat.S_IEXEC)

        commit_sha = r.do_commit(
            b"empty commit",
            committer=b"Test Committer <test@nodomain.com>",
            author=b"Test Author <test@nodomain.com>",
            commit_timestamp=12345,
            commit_timezone=0,
            author_timestamp=12345,
            author_timezone=0,
        )
        self.assertEqual([root_sha], r[commit_sha].parents)

        self.assertFalse(os.path.exists(path))

        post_commit_msg_fail = """#!/bin/sh
exit 1
"""
        with open(post_commit, "w") as f:
            f.write(post_commit_msg_fail)
        os.chmod(post_commit, stat.S_IREAD | stat.S_IWRITE | stat.S_IEXEC)

        warnings.simplefilter("always", UserWarning)
        self.addCleanup(warnings.resetwarnings)
        warnings_list, restore_warnings = setup_warning_catcher()
        self.addCleanup(restore_warnings)

        commit_sha2 = r.do_commit(
            b"empty commit",
            committer=b"Test Committer <test@nodomain.com>",
            author=b"Test Author <test@nodomain.com>",
            commit_timestamp=12345,
            commit_timezone=0,
            author_timestamp=12345,
            author_timezone=0,
        )
        expected_warning = UserWarning(
            "post-commit hook failed: Hook post-commit exited with "
            "non-zero status 1",
        )
        for w in warnings_list:
            if type(w) is type(expected_warning) and w.args == expected_warning.args:
                break
        else:
            raise AssertionError(
                f"Expected warning {expected_warning!r} not in {warnings_list!r}"
            )
        self.assertEqual([commit_sha], r[commit_sha2].parents)

    def test_as_dict(self):
        def check(repo):
            self.assertEqual(
                repo.refs.subkeys(b"refs/tags"),
                repo.refs.subkeys(b"refs/tags/"),
            )
            self.assertEqual(
                repo.refs.as_dict(b"refs/tags"),
                repo.refs.as_dict(b"refs/tags/"),
            )
            self.assertEqual(
                repo.refs.as_dict(b"refs/heads"),
                repo.refs.as_dict(b"refs/heads/"),
            )

        bare = self.open_repo("a.git")
        tmp_dir = self.mkdtemp()
        self.addCleanup(shutil.rmtree, tmp_dir)
        with bare.clone(tmp_dir, mkdir=False) as nonbare:
            check(nonbare)
            check(bare)

    def test_working_tree(self):
        temp_dir = tempfile.mkdtemp()
        self.addCleanup(shutil.rmtree, temp_dir)
        worktree_temp_dir = tempfile.mkdtemp()
        self.addCleanup(shutil.rmtree, worktree_temp_dir)
        r = Repo.init(temp_dir)
        self.addCleanup(r.close)
        root_sha = r.do_commit(
            b"empty commit",
            committer=b"Test Committer <test@nodomain.com>",
            author=b"Test Author <test@nodomain.com>",
            commit_timestamp=12345,
            commit_timezone=0,
            author_timestamp=12345,
            author_timezone=0,
        )
        r.refs[b"refs/heads/master"] = root_sha
        w = Repo._init_new_working_directory(worktree_temp_dir, r)
        self.addCleanup(w.close)
        new_sha = w.do_commit(
            b"new commit",
            committer=b"Test Committer <test@nodomain.com>",
            author=b"Test Author <test@nodomain.com>",
            commit_timestamp=12345,
            commit_timezone=0,
            author_timestamp=12345,
            author_timezone=0,
        )
        w.refs[b"HEAD"] = new_sha
        self.assertEqual(
            os.path.abspath(r.controldir()), os.path.abspath(w.commondir())
        )
        self.assertEqual(r.refs.keys(), w.refs.keys())
        self.assertNotEqual(r.head(), w.head())


class BuildRepoRootTests(TestCase):
    """Tests that build on-disk repos from scratch.

    Repos live in a temp dir and are torn down after each test. They start with
    a single commit in master having single file named 'a'.
    """

    def get_repo_dir(self):
        return os.path.join(tempfile.mkdtemp(), "test")

    def setUp(self):
        super().setUp()
        self._repo_dir = self.get_repo_dir()
        os.makedirs(self._repo_dir)
        r = self._repo = Repo.init(self._repo_dir)
        self.addCleanup(tear_down_repo, r)
        self.assertFalse(r.bare)
        self.assertEqual(b"ref: refs/heads/master", r.refs.read_ref(b"HEAD"))
        self.assertRaises(KeyError, lambda: r.refs[b"refs/heads/master"])

        with open(os.path.join(r.path, "a"), "wb") as f:
            f.write(b"file contents")
        r.stage(["a"])
        commit_sha = r.do_commit(
            b"msg",
            committer=b"Test Committer <test@nodomain.com>",
            author=b"Test Author <test@nodomain.com>",
            commit_timestamp=12345,
            commit_timezone=0,
            author_timestamp=12345,
            author_timezone=0,
        )
        self.assertEqual([], r[commit_sha].parents)
        self._root_commit = commit_sha

    def test_get_shallow(self):
        self.assertEqual(set(), self._repo.get_shallow())
        with open(os.path.join(self._repo.path, ".git", "shallow"), "wb") as f:
            f.write(b"a90fa2d900a17e99b433217e988c4eb4a2e9a097\n")
        self.assertEqual(
            {b"a90fa2d900a17e99b433217e988c4eb4a2e9a097"},
            self._repo.get_shallow(),
        )

    def test_update_shallow(self):
        self._repo.update_shallow(None, None)  # no op
        self.assertEqual(set(), self._repo.get_shallow())
        self._repo.update_shallow([b"a90fa2d900a17e99b433217e988c4eb4a2e9a097"], None)
        self.assertEqual(
            {b"a90fa2d900a17e99b433217e988c4eb4a2e9a097"},
            self._repo.get_shallow(),
        )
        self._repo.update_shallow(
            [b"a90fa2d900a17e99b433217e988c4eb4a2e9a097"],
            [b"f9e39b120c68182a4ba35349f832d0e4e61f485c"],
        )
        self.assertEqual(
            {b"a90fa2d900a17e99b433217e988c4eb4a2e9a097"},
            self._repo.get_shallow(),
        )
        self._repo.update_shallow(None, [b"a90fa2d900a17e99b433217e988c4eb4a2e9a097"])
        self.assertEqual(set(), self._repo.get_shallow())
        self.assertEqual(
            False,
            os.path.exists(os.path.join(self._repo.controldir(), "shallow")),
        )

    def test_build_repo(self):
        r = self._repo
        self.assertEqual(b"ref: refs/heads/master", r.refs.read_ref(b"HEAD"))
        self.assertEqual(self._root_commit, r.refs[b"refs/heads/master"])
        expected_blob = objects.Blob.from_string(b"file contents")
        self.assertEqual(expected_blob.data, r[expected_blob.id].data)
        actual_commit = r[self._root_commit]
        self.assertEqual(b"msg", actual_commit.message)

    def test_commit_modified(self):
        r = self._repo
        with open(os.path.join(r.path, "a"), "wb") as f:
            f.write(b"new contents")
        r.stage(["a"])
        commit_sha = r.do_commit(
            b"modified a",
            committer=b"Test Committer <test@nodomain.com>",
            author=b"Test Author <test@nodomain.com>",
            commit_timestamp=12395,
            commit_timezone=0,
            author_timestamp=12395,
            author_timezone=0,
        )
        self.assertEqual([self._root_commit], r[commit_sha].parents)
        a_mode, a_id = tree_lookup_path(r.get_object, r[commit_sha].tree, b"a")
        self.assertEqual(stat.S_IFREG | 0o644, a_mode)
        self.assertEqual(b"new contents", r[a_id].data)

    @skipIf(not getattr(os, "symlink", None), "Requires symlink support")
    def test_commit_symlink(self):
        r = self._repo
        os.symlink("a", os.path.join(r.path, "b"))
        r.stage(["a", "b"])
        commit_sha = r.do_commit(
            b"Symlink b",
            committer=b"Test Committer <test@nodomain.com>",
            author=b"Test Author <test@nodomain.com>",
            commit_timestamp=12395,
            commit_timezone=0,
            author_timestamp=12395,
            author_timezone=0,
        )
        self.assertEqual([self._root_commit], r[commit_sha].parents)
        b_mode, b_id = tree_lookup_path(r.get_object, r[commit_sha].tree, b"b")
        self.assertTrue(stat.S_ISLNK(b_mode))
        self.assertEqual(b"a", r[b_id].data)

    def test_commit_merge_heads_file(self):
        tmp_dir = tempfile.mkdtemp()
        self.addCleanup(shutil.rmtree, tmp_dir)
        r = Repo.init(tmp_dir)
        with open(os.path.join(r.path, "a"), "w") as f:
            f.write("initial text")
        c1 = r.do_commit(
            b"initial commit",
            committer=b"Test Committer <test@nodomain.com>",
            author=b"Test Author <test@nodomain.com>",
            commit_timestamp=12395,
            commit_timezone=0,
            author_timestamp=12395,
            author_timezone=0,
        )
        with open(os.path.join(r.path, "a"), "w") as f:
            f.write("merged text")
        with open(os.path.join(r.path, ".git", "MERGE_HEAD"), "w") as f:
            f.write("c27a2d21dd136312d7fa9e8baabb82561a1727d0\n")
        r.stage(["a"])
        commit_sha = r.do_commit(
            b"deleted a",
            committer=b"Test Committer <test@nodomain.com>",
            author=b"Test Author <test@nodomain.com>",
            commit_timestamp=12395,
            commit_timezone=0,
            author_timestamp=12395,
            author_timezone=0,
        )
        self.assertEqual(
            [c1, b"c27a2d21dd136312d7fa9e8baabb82561a1727d0"],
            r[commit_sha].parents,
        )

    def test_commit_deleted(self):
        r = self._repo
        os.remove(os.path.join(r.path, "a"))
        r.stage(["a"])
        commit_sha = r.do_commit(
            b"deleted a",
            committer=b"Test Committer <test@nodomain.com>",
            author=b"Test Author <test@nodomain.com>",
            commit_timestamp=12395,
            commit_timezone=0,
            author_timestamp=12395,
            author_timezone=0,
        )
        self.assertEqual([self._root_commit], r[commit_sha].parents)
        self.assertEqual([], list(r.open_index()))
        tree = r[r[commit_sha].tree]
        self.assertEqual([], list(tree.iteritems()))

    def test_commit_follows(self):
        r = self._repo
        r.refs.set_symbolic_ref(b"HEAD", b"refs/heads/bla")
        commit_sha = r.do_commit(
            b"commit with strange character",
            committer=b"Test Committer <test@nodomain.com>",
            author=b"Test Author <test@nodomain.com>",
            commit_timestamp=12395,
            commit_timezone=0,
            author_timestamp=12395,
            author_timezone=0,
            ref=b"HEAD",
        )
        self.assertEqual(commit_sha, r[b"refs/heads/bla"].id)

    def test_commit_encoding(self):
        r = self._repo
        commit_sha = r.do_commit(
            b"commit with strange character \xee",
            committer=b"Test Committer <test@nodomain.com>",
            author=b"Test Author <test@nodomain.com>",
            commit_timestamp=12395,
            commit_timezone=0,
            author_timestamp=12395,
            author_timezone=0,
            encoding=b"iso8859-1",
        )
        self.assertEqual(b"iso8859-1", r[commit_sha].encoding)

    def test_compression_level(self):
        r = self._repo
        c = r.get_config()
        c.set(("core",), "compression", "3")
        c.set(("core",), "looseCompression", "4")
        c.write_to_path()
        r = Repo(self._repo_dir)
        self.assertEqual(r.object_store.loose_compression_level, 4)

    def test_repositoryformatversion_unsupported(self):
        r = self._repo
        c = r.get_config()
        c.set(("core",), "repositoryformatversion", "2")
        c.write_to_path()
        self.assertRaises(UnsupportedVersion, Repo, self._repo_dir)

    def test_repositoryformatversion_1(self):
        r = self._repo
        c = r.get_config()
        c.set(("core",), "repositoryformatversion", "1")
        c.write_to_path()
        Repo(self._repo_dir)

    def test_worktreeconfig_extension(self):
        r = self._repo
        c = r.get_config()
        c.set(("core",), "repositoryformatversion", "1")
        c.set(("extensions",), "worktreeconfig", True)
        c.write_to_path()
        c = r.get_worktree_config()
        c.set(("user",), "repositoryformatversion", "1")
        c.set((b"user",), b"name", b"Jelmer")
        c.write_to_path()
        cs = r.get_config_stack()
        self.assertEqual(cs.get(("user",), "name"), b"Jelmer")

<<<<<<< HEAD
def test_worktreeconfig_extension_case(self):
=======
    def test_worktreeconfig_extension_case(self):
>>>>>>> 53d3dfeb
        """Test that worktree code does not error for alternate case format."""
        r = self._repo
        c = r.get_config()
        c.set(("core",), "repositoryformatversion", "1")
        # Capitalize "Config"
        c.set(("extensions",), "worktreeConfig", True)
        c.write_to_path()
        c = r.get_worktree_config()
        c.set(("user",), "repositoryformatversion", "1")
        c.set((b"user",), b"name", b"Jelmer")
        c.write_to_path()
        # The following line errored before
        # https://github.com/jelmer/dulwich/issues/1285 was addressed
        Repo(self._repo_dir)

    def test_repositoryformatversion_1_extension(self):
        r = self._repo
        c = r.get_config()
        c.set(("core",), "repositoryformatversion", "1")
        c.set(("extensions",), "unknownextension", True)
        c.write_to_path()
        self.assertRaises(UnsupportedExtension, Repo, self._repo_dir)

    def test_commit_encoding_from_config(self):
        r = self._repo
        c = r.get_config()
        c.set(("i18n",), "commitEncoding", "iso8859-1")
        c.write_to_path()
        commit_sha = r.do_commit(
            b"commit with strange character \xee",
            committer=b"Test Committer <test@nodomain.com>",
            author=b"Test Author <test@nodomain.com>",
            commit_timestamp=12395,
            commit_timezone=0,
            author_timestamp=12395,
            author_timezone=0,
        )
        self.assertEqual(b"iso8859-1", r[commit_sha].encoding)

    def test_commit_config_identity(self):
        # commit falls back to the users' identity if it wasn't specified
        r = self._repo
        c = r.get_config()
        c.set((b"user",), b"name", b"Jelmer")
        c.set((b"user",), b"email", b"jelmer@apache.org")
        c.write_to_path()
        commit_sha = r.do_commit(b"message")
        self.assertEqual(b"Jelmer <jelmer@apache.org>", r[commit_sha].author)
        self.assertEqual(b"Jelmer <jelmer@apache.org>", r[commit_sha].committer)

    def test_commit_config_identity_strips_than(self):
        # commit falls back to the users' identity if it wasn't specified,
        # and strips superfluous <>
        r = self._repo
        c = r.get_config()
        c.set((b"user",), b"name", b"Jelmer")
        c.set((b"user",), b"email", b"<jelmer@apache.org>")
        c.write_to_path()
        commit_sha = r.do_commit(b"message")
        self.assertEqual(b"Jelmer <jelmer@apache.org>", r[commit_sha].author)
        self.assertEqual(b"Jelmer <jelmer@apache.org>", r[commit_sha].committer)

    def test_commit_config_identity_in_memoryrepo(self):
        # commit falls back to the users' identity if it wasn't specified
        r = MemoryRepo.init_bare([], {})
        c = r.get_config()
        c.set((b"user",), b"name", b"Jelmer")
        c.set((b"user",), b"email", b"jelmer@apache.org")

        commit_sha = r.do_commit(b"message", tree=objects.Tree().id)
        self.assertEqual(b"Jelmer <jelmer@apache.org>", r[commit_sha].author)
        self.assertEqual(b"Jelmer <jelmer@apache.org>", r[commit_sha].committer)

    def test_commit_config_identity_from_env(self):
        # commit falls back to the users' identity if it wasn't specified
        self.overrideEnv("GIT_COMMITTER_NAME", "joe")
        self.overrideEnv("GIT_COMMITTER_EMAIL", "joe@example.com")
        r = self._repo
        c = r.get_config()
        c.set((b"user",), b"name", b"Jelmer")
        c.set((b"user",), b"email", b"jelmer@apache.org")
        c.write_to_path()
        commit_sha = r.do_commit(b"message")
        self.assertEqual(b"Jelmer <jelmer@apache.org>", r[commit_sha].author)
        self.assertEqual(b"joe <joe@example.com>", r[commit_sha].committer)

    def test_commit_fail_ref(self):
        r = self._repo

        def set_if_equals(name, old_ref, new_ref, **kwargs):
            return False

        r.refs.set_if_equals = set_if_equals

        def add_if_new(name, new_ref, **kwargs):
            self.fail("Unexpected call to add_if_new")

        r.refs.add_if_new = add_if_new

        old_shas = set(r.object_store)
        self.assertRaises(
            errors.CommitError,
            r.do_commit,
            b"failed commit",
            committer=b"Test Committer <test@nodomain.com>",
            author=b"Test Author <test@nodomain.com>",
            commit_timestamp=12345,
            commit_timezone=0,
            author_timestamp=12345,
            author_timezone=0,
        )
        new_shas = set(r.object_store) - old_shas
        self.assertEqual(1, len(new_shas))
        # Check that the new commit (now garbage) was added.
        new_commit = r[new_shas.pop()]
        self.assertEqual(r[self._root_commit].tree, new_commit.tree)
        self.assertEqual(b"failed commit", new_commit.message)

    def test_commit_branch(self):
        r = self._repo

        commit_sha = r.do_commit(
            b"commit to branch",
            committer=b"Test Committer <test@nodomain.com>",
            author=b"Test Author <test@nodomain.com>",
            commit_timestamp=12395,
            commit_timezone=0,
            author_timestamp=12395,
            author_timezone=0,
            ref=b"refs/heads/new_branch",
        )
        self.assertEqual(self._root_commit, r[b"HEAD"].id)
        self.assertEqual(commit_sha, r[b"refs/heads/new_branch"].id)
        self.assertEqual([], r[commit_sha].parents)
        self.assertIn(b"refs/heads/new_branch", r)

        new_branch_head = commit_sha

        commit_sha = r.do_commit(
            b"commit to branch 2",
            committer=b"Test Committer <test@nodomain.com>",
            author=b"Test Author <test@nodomain.com>",
            commit_timestamp=12395,
            commit_timezone=0,
            author_timestamp=12395,
            author_timezone=0,
            ref=b"refs/heads/new_branch",
        )
        self.assertEqual(self._root_commit, r[b"HEAD"].id)
        self.assertEqual(commit_sha, r[b"refs/heads/new_branch"].id)
        self.assertEqual([new_branch_head], r[commit_sha].parents)

    def test_commit_merge_heads(self):
        r = self._repo
        merge_1 = r.do_commit(
            b"commit to branch 2",
            committer=b"Test Committer <test@nodomain.com>",
            author=b"Test Author <test@nodomain.com>",
            commit_timestamp=12395,
            commit_timezone=0,
            author_timestamp=12395,
            author_timezone=0,
            ref=b"refs/heads/new_branch",
        )
        commit_sha = r.do_commit(
            b"commit with merge",
            committer=b"Test Committer <test@nodomain.com>",
            author=b"Test Author <test@nodomain.com>",
            commit_timestamp=12395,
            commit_timezone=0,
            author_timestamp=12395,
            author_timezone=0,
            merge_heads=[merge_1],
        )
        self.assertEqual([self._root_commit, merge_1], r[commit_sha].parents)

    def test_commit_dangling_commit(self):
        r = self._repo

        old_shas = set(r.object_store)
        old_refs = r.get_refs()
        commit_sha = r.do_commit(
            b"commit with no ref",
            committer=b"Test Committer <test@nodomain.com>",
            author=b"Test Author <test@nodomain.com>",
            commit_timestamp=12395,
            commit_timezone=0,
            author_timestamp=12395,
            author_timezone=0,
            ref=None,
        )
        new_shas = set(r.object_store) - old_shas

        # New sha is added, but no new refs
        self.assertEqual(1, len(new_shas))
        new_commit = r[new_shas.pop()]
        self.assertEqual(r[self._root_commit].tree, new_commit.tree)
        self.assertEqual([], r[commit_sha].parents)
        self.assertEqual(old_refs, r.get_refs())

    def test_commit_dangling_commit_with_parents(self):
        r = self._repo

        old_shas = set(r.object_store)
        old_refs = r.get_refs()
        commit_sha = r.do_commit(
            b"commit with no ref",
            committer=b"Test Committer <test@nodomain.com>",
            author=b"Test Author <test@nodomain.com>",
            commit_timestamp=12395,
            commit_timezone=0,
            author_timestamp=12395,
            author_timezone=0,
            ref=None,
            merge_heads=[self._root_commit],
        )
        new_shas = set(r.object_store) - old_shas

        # New sha is added, but no new refs
        self.assertEqual(1, len(new_shas))
        new_commit = r[new_shas.pop()]
        self.assertEqual(r[self._root_commit].tree, new_commit.tree)
        self.assertEqual([self._root_commit], r[commit_sha].parents)
        self.assertEqual(old_refs, r.get_refs())

    def test_stage_absolute(self):
        r = self._repo
        os.remove(os.path.join(r.path, "a"))
        self.assertRaises(ValueError, r.stage, [os.path.join(r.path, "a")])

    def test_stage_deleted(self):
        r = self._repo
        os.remove(os.path.join(r.path, "a"))
        r.stage(["a"])
        r.stage(["a"])  # double-stage a deleted path
        self.assertEqual([], list(r.open_index()))

    def test_stage_directory(self):
        r = self._repo
        os.mkdir(os.path.join(r.path, "c"))
        r.stage(["c"])
        self.assertEqual([b"a"], list(r.open_index()))

    def test_stage_submodule(self):
        r = self._repo
        s = Repo.init(os.path.join(r.path, "sub"), mkdir=True)
        s.do_commit(b"message")
        r.stage(["sub"])
        self.assertEqual([b"a", b"sub"], list(r.open_index()))

    def test_unstage_midify_file_with_dir(self):
        os.mkdir(os.path.join(self._repo.path, "new_dir"))
        full_path = os.path.join(self._repo.path, "new_dir", "foo")

        with open(full_path, "w") as f:
            f.write("hello")
        porcelain.add(self._repo, paths=[full_path])
        porcelain.commit(
            self._repo,
            message=b"unitest",
            committer=b"Jane <jane@example.com>",
            author=b"John <john@example.com>",
        )
        with open(full_path, "a") as f:
            f.write("something new")
        self._repo.unstage(["new_dir/foo"])
        status = list(porcelain.status(self._repo))
        self.assertEqual(
            [{"add": [], "delete": [], "modify": []}, [b"new_dir/foo"], []], status
        )

    def test_unstage_while_no_commit(self):
        file = "foo"
        full_path = os.path.join(self._repo.path, file)
        with open(full_path, "w") as f:
            f.write("hello")
        porcelain.add(self._repo, paths=[full_path])
        self._repo.unstage([file])
        status = list(porcelain.status(self._repo))
        self.assertEqual([{"add": [], "delete": [], "modify": []}, [], ["foo"]], status)

    def test_unstage_add_file(self):
        file = "foo"
        full_path = os.path.join(self._repo.path, file)
        porcelain.commit(
            self._repo,
            message=b"unitest",
            committer=b"Jane <jane@example.com>",
            author=b"John <john@example.com>",
        )
        with open(full_path, "w") as f:
            f.write("hello")
        porcelain.add(self._repo, paths=[full_path])
        self._repo.unstage([file])
        status = list(porcelain.status(self._repo))
        self.assertEqual([{"add": [], "delete": [], "modify": []}, [], ["foo"]], status)

    def test_unstage_modify_file(self):
        file = "foo"
        full_path = os.path.join(self._repo.path, file)
        with open(full_path, "w") as f:
            f.write("hello")
        porcelain.add(self._repo, paths=[full_path])
        porcelain.commit(
            self._repo,
            message=b"unitest",
            committer=b"Jane <jane@example.com>",
            author=b"John <john@example.com>",
        )
        with open(full_path, "a") as f:
            f.write("broken")
        porcelain.add(self._repo, paths=[full_path])
        self._repo.unstage([file])
        status = list(porcelain.status(self._repo))

        self.assertEqual(
            [{"add": [], "delete": [], "modify": []}, [b"foo"], []], status
        )

    def test_unstage_remove_file(self):
        file = "foo"
        full_path = os.path.join(self._repo.path, file)
        with open(full_path, "w") as f:
            f.write("hello")
        porcelain.add(self._repo, paths=[full_path])
        porcelain.commit(
            self._repo,
            message=b"unitest",
            committer=b"Jane <jane@example.com>",
            author=b"John <john@example.com>",
        )
        os.remove(full_path)
        self._repo.unstage([file])
        status = list(porcelain.status(self._repo))
        self.assertEqual(
            [{"add": [], "delete": [], "modify": []}, [b"foo"], []], status
        )

    def test_reset_index(self):
        r = self._repo
        with open(os.path.join(r.path, "a"), "wb") as f:
            f.write(b"changed")
        with open(os.path.join(r.path, "b"), "wb") as f:
            f.write(b"added")
        r.stage(["a", "b"])
        status = list(porcelain.status(self._repo))
        self.assertEqual(
            [{"add": [b"b"], "delete": [], "modify": [b"a"]}, [], []], status
        )
        r.reset_index()
        status = list(porcelain.status(self._repo))
        self.assertEqual([{"add": [], "delete": [], "modify": []}, [], ["b"]], status)

    @skipIf(
        sys.platform in ("win32", "darwin"),
        "tries to implicitly decode as utf8",
    )
    def test_commit_no_encode_decode(self):
        r = self._repo
        repo_path_bytes = os.fsencode(r.path)
        encodings = ("utf8", "latin1")
        names = ["À".encode(encoding) for encoding in encodings]
        for name, encoding in zip(names, encodings):
            full_path = os.path.join(repo_path_bytes, name)
            with open(full_path, "wb") as f:
                f.write(encoding.encode("ascii"))
            # These files are break tear_down_repo, so cleanup these files
            # ourselves.
            self.addCleanup(os.remove, full_path)

        r.stage(names)
        commit_sha = r.do_commit(
            b"Files with different encodings",
            committer=b"Test Committer <test@nodomain.com>",
            author=b"Test Author <test@nodomain.com>",
            commit_timestamp=12395,
            commit_timezone=0,
            author_timestamp=12395,
            author_timezone=0,
            ref=None,
            merge_heads=[self._root_commit],
        )

        for name, encoding in zip(names, encodings):
            mode, id = tree_lookup_path(r.get_object, r[commit_sha].tree, name)
            self.assertEqual(stat.S_IFREG | 0o644, mode)
            self.assertEqual(encoding.encode("ascii"), r[id].data)

    def test_discover_intended(self):
        path = os.path.join(self._repo_dir, "b/c")
        r = Repo.discover(path)
        self.assertEqual(r.head(), self._repo.head())

    def test_discover_isrepo(self):
        r = Repo.discover(self._repo_dir)
        self.assertEqual(r.head(), self._repo.head())

    def test_discover_notrepo(self):
        with self.assertRaises(NotGitRepository):
            Repo.discover("/")


class CheckUserIdentityTests(TestCase):
    def test_valid(self):
        check_user_identity(b"Me <me@example.com>")

    def test_invalid(self):
        self.assertRaises(InvalidUserIdentity, check_user_identity, b"No Email")
        self.assertRaises(
            InvalidUserIdentity, check_user_identity, b"Fullname <missing"
        )
        self.assertRaises(
            InvalidUserIdentity, check_user_identity, b"Fullname missing>"
        )
        self.assertRaises(
            InvalidUserIdentity, check_user_identity, b"Fullname >order<>"
        )
        self.assertRaises(
            InvalidUserIdentity, check_user_identity, b"Contains\0null byte <>"
        )
        self.assertRaises(
            InvalidUserIdentity, check_user_identity, b"Contains\nnewline byte <>"
        )<|MERGE_RESOLUTION|>--- conflicted
+++ resolved
@@ -1142,11 +1142,7 @@
         cs = r.get_config_stack()
         self.assertEqual(cs.get(("user",), "name"), b"Jelmer")
 
-<<<<<<< HEAD
-def test_worktreeconfig_extension_case(self):
-=======
     def test_worktreeconfig_extension_case(self):
->>>>>>> 53d3dfeb
         """Test that worktree code does not error for alternate case format."""
         r = self._repo
         c = r.get_config()
