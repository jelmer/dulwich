--- conflicted
+++ resolved
@@ -574,15 +574,11 @@
 
     def __init__(self, *args, **kwargs):
         self._connection = None
-<<<<<<< HEAD
-        TraditionalGitClient.__init__(self, *args, **kwargs)
-=======
         self._stderr = None
         self._stderr = kwargs.get('stderr')
         if 'stderr' in kwargs:
             del kwargs['stderr']
-        GitClient.__init__(self, *args, **kwargs)
->>>>>>> 4314f729
+        TraditionalGitClient.__init__(self, *args, **kwargs)
 
     def _connect(self, service, path):
         import subprocess
